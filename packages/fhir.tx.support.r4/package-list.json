﻿{
  "package-id": "fhir.tx.support.r4",
  "title": "R4 Terminology Support Package",
  "canonical": "http://fhir.org/packages/fhir.tx.support.r4",
  "introduction": "Supporting Terminology Resources for R4 servers",
  "list": [
    {
      "version": "0.14.0",
<<<<<<< HEAD
      "desc": "Add AIR",
=======
      "desc": "Initial add of IPS valuesets",
>>>>>>> 0d214372
      "path": "http://fhir.org/packages/fhir.tx.support.r4/0.14.0",
      "status": "release",
      "sequence": "Publications",
      "current": true,
<<<<<<< HEAD
      "date": "2021-09-02"
=======
      "date": "2021-07-13"
>>>>>>> 0d214372
    },
    {
      "version": "0.13.0",
      "desc": "Add MVX, MDC and ICD-10 (WHO)",
      "path": "http://fhir.org/packages/fhir.tx.support.r4/0.13.0",
      "status": "release",
      "sequence": "Publications",
      "date": "2021-06-15"
    },
    {
      "version": "0.12.0",
      "desc": "Update CVX code system version",
      "path": "http://fhir.org/packages/fhir.tx.support.r4/0.12.0",
      "status": "release",
      "sequence": "Publications",
      "date": "2021-04-16"
    },
    {
      "version": "0.11.0",
      "desc": "Update CVX code system",
      "path": "http://fhir.org/packages/fhir.tx.support.r4/0.11.0",
      "status": "release",
      "sequence": "Publications",
      "date": "2021-04-15"
    },
    {
      "version": "0.10.0",
      "desc": "Update ICD-9-CM codes",
      "path": "http://fhir.org/packages/fhir.tx.support.r4/0.10.0",
      "status": "release",
      "sequence": "Publications",
      "date": "2020-12-10"
    },
    {
      "version": "0.9.0",
      "desc": "Add jurisdiction value set",
      "path": "http://fhir.org/packages/fhir.tx.support.r4/0.9.0",
      "status": "release",
      "sequence": "Publications",
      "date": "2020-12-01"
    },
    {
      "version": "0.8.0",
      "desc": "Update ICD-10-CM to list all codes",
      "path": "http://fhir.org/packages/fhir.tx.support.r4/0.8.0",
      "status": "release",
      "sequence": "Publications",
      "date": "2020-11-17"
    },
    {
      "version": "0.7.0",
      "desc": "Update ATC Code system",
      "path": "http://fhir.org/packages/fhir.tx.support.r4/0.7.0",
      "status": "release",
      "sequence": "Publications",
      "date": "2020-10-20"
    },
    {
      "version": "0.6.0",
      "desc": "Update NUCC Package",
      "path": "http://fhir.org/packages/fhir.tx.support.r4/0.6.0",
      "status": "release",
      "sequence": "Publications",
      "date": "2020-10-08"
    },
    {
      "version": "0.5.0",
      "desc": "Fix Dependency",
      "path": "http://fhir.org/packages/fhir.tx.support.r4/0.5.0",
      "status": "release",
      "sequence": "Publications",
      "date": "2020-09-24"
    },
    {
      "version": "0.4.0",
      "desc": "Fix NUCC abstract codes",
      "path": "http://fhir.org/packages/fhir.tx.support.r4/0.4.0",
      "status": "release",
      "sequence": "Publications",
      "date": "2020-08-05"
    },
    {
      "version": "0.3.1",
      "desc": "Fix FHIR Versions in package description",
      "path": "http://fhir.org/packages/fhir.tx.support.r4/0.3.1",
      "status": "release",
      "sequence": "Publications",
      "date": "2020-05-13"
    },
    {
      "version": "0.3.0",
      "desc": "Add FHIR Versions to package description",
      "path": "http://fhir.org/packages/fhir.tx.support.r4/0.3.0",
      "status": "release",
      "sequence": "Publications",
      "date": "2020-05-13"
    },
    {
      "version": "0.2.0",
      "desc": "Add ICD-9-CM Fragment, ISCO, ATC\u003c, and RSNA Playbook ValueSet",
      "path": "http://fhir.org/packages/fhir.tx.support.r4/0.2.0",
      "status": "release",
      "sequence": "Publications",
      "date": "2020-04-30"
    },
    {
      "version": "0.1.0",
      "desc": "First release",
      "path": "http://fhir.org/packages/fhir.tx.support.r4/0.1.0",
      "status": "release",
      "sequence": "Publications",
      "date": "2020-03-01"
    }
  ]
}<|MERGE_RESOLUTION|>--- conflicted
+++ resolved
@@ -5,21 +5,20 @@
   "introduction": "Supporting Terminology Resources for R4 servers",
   "list": [
     {
+      "version": "0.15.0",
+      "desc": "Initial add of IPS valuesets",
+      "path": "http://fhir.org/packages/fhir.tx.support.r4/0.14.0",
+      "status": "release",
+      "sequence": "Publications"
+    },  
+    {
       "version": "0.14.0",
-<<<<<<< HEAD
       "desc": "Add AIR",
-=======
-      "desc": "Initial add of IPS valuesets",
->>>>>>> 0d214372
       "path": "http://fhir.org/packages/fhir.tx.support.r4/0.14.0",
       "status": "release",
       "sequence": "Publications",
       "current": true,
-<<<<<<< HEAD
       "date": "2021-09-02"
-=======
-      "date": "2021-07-13"
->>>>>>> 0d214372
     },
     {
       "version": "0.13.0",
