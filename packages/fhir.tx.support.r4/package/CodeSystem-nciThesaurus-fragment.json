{
  "id": "v3-nciThesaurus",
  "resourceType": "CodeSystem",
  "url": "http://ncicb.nci.nih.gov/xml/owl/EVS/Thesaurus.owl",
  "name": "NCIThesaurus",
  "title": "NCI Thesaurus",
  "status": "active",
  "experimental": false,
  "date": "2022-10-13",
  "publisher": "National Cancer Institute",
  "description": "FDA SPL subset of NCI Thesaurus Terms",
  "copyright": "US government funded - content free to use by all",
  "caseSensitive": true,
  "content": "fragment",
  "concept": [
    {
<<<<<<< HEAD
      "code": "C102402",
      "display": "Intermediate Risk"
    },
    {
      "code": "C111073",
      "display": "International Germ Cell Consensus Risk Classification"
    },
    {
      "code": "C112006",
      "display": "Thymoma by Masaoka-Koga Stage"
    },
    {
      "code": "C115132",
      "display": "Hepatocellular Carcinoma by BCLC Stage"
    },
    {
      "code": "C115134",
      "display": "BCLC Stage"
    },
    {
      "code": "C122457",
      "display": "Standard Risk Acute Leukemia"
    },
    {
      "code": "C122458",
      "display": "High Risk Acute Leukemia"
    },
    {
      "code": "C123333",
      "display": "Reese-Ellsworth Staging System"
    },
    {
      "code": "C128099",
      "display": "FIGO Stage IC1"
    },
    {
      "code": "C128100",
      "display": "FIGO Stage IC2"
    },
    {
      "code": "C128101",
      "display": "FIGO Stage IC3"
    },
    {
      "code": "C128102",
      "display": "FIGO Stage IIIA1"
    },
    {
      "code": "C128103",
      "display": "FIGO Stage IIA1(i)"
    },
    {
      "code": "C128104",
      "display": "FIGO Stage IIA1(ii)"
    },
    {
      "code": "C128105",
      "display": "FIGO Stage IIIA2"
    },
    {
      "code": "C128932",
      "display": "Derkay Staging System"
    },
    {
      "code": "C132248",
      "display": "AJCC v8 Stage"
    },
    {
      "code": "C133427",
      "display": "International Neuroblastoma Risk Group Staging System"
    },
    {
      "code": "C133428",
      "display": "INRG Stage L1"
    },
    {
      "code": "C133429",
      "display": "INRG Stage L2"
    },
    {
      "code": "C133430",
      "display": "INRG Stage M"
    },
    {
      "code": "C133431",
      "display": "INRG Stage MS"
    },
    {
      "code": "C134969",
      "display": "AIDS-Related Kaposi Sarcoma Stage"
    },
    {
      "code": "C136879",
      "display": "London Deauville Criteria Point Scale X"
    },
    {
      "code": "C137807",
      "display": "Low Risk Mantle Cell Lymphoma International Prognostic Index Combined Biologic Index"
    },
    {
      "code": "C137808",
      "display": "Low-Intermediate Risk Mantle Cell Lymphoma International Prognostic Index Combined Biologic Index"
    },
    {
      "code": "C137809",
      "display": "High-Intermediate Risk Mantle Cell Lymphoma International Prognostic Index Combined Biologic Index"
    },
    {
      "code": "C137810",
      "display": "High Risk Mantle Cell Lymphoma International Prognostic Index Combined Biologic Index"
    },
    {
      "code": "C139006",
      "display": "Durie/Salmon Stage"
    },
    {
      "code": "C139007",
      "display": "International Staging System Stage"
    },
    {
      "code": "C139445",
      "display": "Breast Cancer Anatomic Stage"
    },
    {
      "code": "C139446",
      "display": "Breast Cancer Prognostic Stage"
    },
    {
      "code": "C140258",
      "display": "Enneking Staging System"
    },
    {
      "code": "C141099",
      "display": "ENSAT Stage"
    },
    {
      "code": "C141138",
      "display": "Ann Arbor Stage"
    },
    {
      "code": "C141147",
      "display": "Lugano Stage"
    },
    {
      "code": "C141158",
      "display": "Lugano Classification Adult Non-Hodgkin Lymphoma by AJCC v8 Stage"
    },
    {
      "code": "C141168",
      "display": "Lugano Classification Hodgkin Lymphoma by AJCC v8 Stage"
    },
    {
      "code": "C141178",
      "display": "Lugano Classification Childhood Hodgkin Lymphoma by AJCC v8 Stage"
    },
    {
      "code": "C141189",
      "display": "Lugano Classification Adult Hodgkin Lymphoma by AJCC v8 Stage"
    },
    {
      "code": "C141206",
      "display": "Chronic Lymphocytic Leukemia- Modified Rai Staging System"
    },
    {
      "code": "C141212",
      "display": "Binet Stage"
    },
    {
      "code": "C141394",
      "display": "RISS Stage I Plasma Cell Myeloma"
    },
    {
      "code": "C141395",
      "display": "RISS Stage II Plasma Cell Myeloma"
    },
    {
      "code": "C141396",
      "display": "RISS Stage III Plasma Cell Myeloma"
    },
    {
      "code": "C141461",
      "display": "Occult Stage"
    },
    {
      "code": "C141685",
      "display": "Veterans Administration Lung Study Group Clinical Classification"
    },
    {
      "code": "C143151",
      "display": "Masaoka-Koga Stage"
    },
    {
      "code": "C146847",
      "display": "Mediastinal Malignant Germ Cell Tumor Stage"
    },
    {
      "code": "C148010",
      "display": "Intergroup Rhabdomyosarcoma Study Group Clinical Staging and Grouping System"
    },
    {
      "code": "C148012",
      "display": "Intergroup Rhabdomyosarcoma Group I"
    },
    {
      "code": "C148015",
      "display": "Intergroup Rhabdomyosarcoma Group II"
    },
    {
      "code": "C148019",
      "display": "Intergroup Rhabdomyosarcoma Group III"
    },
    {
      "code": "C157232",
      "display": "FIGO/TNM Stage"
    },
    {
      "code": "C162222",
      "display": "FIGO Stage IB3"
    },
    {
      "code": "C162223",
      "display": "FIGO Stage IIA1"
    },
    {
      "code": "C162224",
      "display": "FIGO Stage IIA2"
    },
    {
      "code": "C167435",
      "display": "Leukemia Finding"
    },
    {
      "code": "C16899",
      "display": "Neoplasm Stage"
    },
    {
      "code": "C171157",
      "display": "Ann Arbor Stage IIX (Bulky)"
    },
    {
      "code": "C174125",
      "display": "Neoplastic Disease Extent Indicator"
    },
    {
      "code": "C177308",
      "display": "Non-Seminomatous Germ Cell Tumor International Germ Cell Consensus Risk Classification"
    },
    {
      "code": "C177309",
      "display": "Seminoma International Germ Cell Tumor Consensus Risk Classification"
    },
    {
      "code": "C177316",
      "display": "Malignant Germ Cell International Collaborative Risk Classification"
    },
    {
      "code": "C177555",
      "display": "AJCC v8 Clinical Stage"
    },
    {
      "code": "C177556",
      "display": "AJCC v8 Pathologic Stage"
    },
    {
      "code": "C177558",
      "display": "Ann Arbor Clinical Stage"
    },
    {
      "code": "C177559",
      "display": "Ann Arbor Pathologic Stage"
    },
    {
      "code": "C18008",
      "display": "TNM Ovary Neoplasm Staging"
    },
    {
      "code": "C180901",
      "display": "AJCC v9 Stage"
    },
    {
      "code": "C18214",
      "display": "Whitmore-Jewett Staging System"
    },
    {
      "code": "C186520",
      "display": "Medulloblastoma Staging System"
    },
    {
      "code": "C186527",
      "display": "Atypical Teratoid/Rhabdoid Tumor Staging System"
    },
    {
      "code": "C186536",
      "display": "Embryonal Tumor with Multilayered Rosettes Staging System"
    },
    {
      "code": "C186567",
      "display": "Pineoblastoma Staging System"
    },
    {
      "code": "C186617",
      "display": "FIGO 2018 Stage"
    },
    {
      "code": "C186618",
      "display": "FIGO 2009 Stage"
    },
    {
      "code": "C188300",
      "display": "FIGO Stage IIC1"
    },
    {
      "code": "C198826",
      "display": "Modified Chang Staging System for Medulloblastoma"
    },
    {
      "code": "C28067",
      "display": "Hepatoblastoma Stage"
    },
    {
      "code": "C62575",
      "display": "Collaborative Staging"
    },
    {
      "code": "C69421",
      "display": "Lansky Performance Status 50"
    },
    {
      "code": "C69422",
      "display": "Lansky Performance Status 60"
    },
    {
      "code": "C69423",
      "display": "Lansky Performance Status 70"
    },
    {
      "code": "C69424",
      "display": "Lansky Performance Status 80"
    },
    {
      "code": "C69425",
      "display": "Lansky Performance Status 90"
    },
    {
      "code": "C69426",
      "display": "Lansky Performance Status 100"
    },
    {
      "code": "C70538",
      "display": "Lansky Performance Status 0"
    },
    {
      "code": "C70539",
      "display": "Lansky Performance Status 10"
    },
    {
      "code": "C70540",
      "display": "Lansky Performance Status 20"
    },
    {
      "code": "C70541",
      "display": "Lansky Performance Status 30"
    },
    {
      "code": "C70542",
      "display": "Lansky Performance Status 40"
    },
    {
      "code": "C70658",
      "display": "ISS Stage I Plasma Cell Myeloma"
    },
    {
      "code": "C70659",
      "display": "ISS Stage II Plasma Cell Myeloma"
    },
    {
      "code": "C70660",
      "display": "ISS Stage III Plasma Cell Myeloma"
    },
    {
      "code": "C7847",
      "display": "Stage 0 Chronic Lymphocytic Leukemia"
    },
    {
      "code": "C7874",
      "display": "Stage I Chronic Lymphocytic Leukemia"
    },
    {
      "code": "C7875",
      "display": "Stage II Chronic Lymphocytic Leukemia"
    },
    {
      "code": "C7876",
      "display": "Stage III Chronic Lymphocytic Leukemia"
    },
    {
      "code": "C80134",
      "display": "Binet Stage A"
    },
    {
      "code": "C80135",
      "display": "Binet Stage B"
    },
    {
      "code": "C80136",
      "display": "Binet Stage C"
    },
    {
      "code": "C85407",
      "display": "Evans Staging System"
    },
    {
      "code": "C8646",
      "display": "Stage IV Chronic Lymphocytic Leukemia"
    },
    {
      "code": "C90529",
      "display": "AJCC v6 Stage"
    },
    {
      "code": "C90530",
      "display": "AJCC v7 Stage"
    },
    {
      "code": "C96243",
      "display": "FIGO Stage 0"
    },
    {
      "code": "C96244",
      "display": "FIGO Stage I"
    },
    {
      "code": "C96245",
      "display": "FIGO Stage IA"
    },
    {
      "code": "C96246",
      "display": "FIGO Stage IA1"
    },
    {
      "code": "C96247",
      "display": "FIGO Stage IA2"
    },
    {
      "code": "C96248",
      "display": "FIGO Stage IB"
    },
    {
      "code": "C96249",
      "display": "FIGO Stage IB1"
    },
    {
      "code": "C96250",
      "display": "FIGO Stage IB2"
    },
    {
      "code": "C96251",
      "display": "FIGO Stage IC"
    },
    {
      "code": "C96252",
      "display": "FIGO Stage II"
    },
    {
      "code": "C96253",
      "display": "FIGO Stage IIA"
    },
    {
      "code": "C96254",
      "display": "FIGO Stage IIB"
    },
    {
      "code": "C96255",
      "display": "FIGO Stage III"
    },
    {
      "code": "C96256",
      "display": "FIGO Stage IIIA"
    },
    {
      "code": "C96257",
      "display": "FIGO Stage IIIB"
    },
    {
      "code": "C96258",
      "display": "FIGO Stage IIIC"
    },
    {
      "code": "C96259",
      "display": "FIGO Stage IIIC1"
    },
    {
      "code": "C96260",
      "display": "FIGO Stage IIIC2"
    },
    {
      "code": "C96261",
      "display": "FIGO Stage IV"
    },
    {
      "code": "C96262",
      "display": "FIGO Stage IVA"
    },
    {
      "code": "C96263",
      "display": "FIGO Stage IVB"
    },
    {
      "code": "C99408",
      "display": "FIGO Staging System and Modified World Health Organization [WHO] Prognostic Scoring System for Gestational Trophoblastic Neoplasms"
    },
    {
      "code": "C99728",
      "display": "London Deauville Criteria Point Scale 1"
    },
    {
      "code": "C99747",
      "display": "London Deauville Criteria Point Scale 2"
    },
    {
      "code": "C99748",
      "display": "London Deauville Criteria Point Scale 3"
    },
    {
      "code": "C99749",
      "display": "London Deauville Criteria Point Scale 4"
    },
    {
      "code": "C99750",
      "display": "London Deauville Criteria Point Scale 5"
=======
      "code":"C49502",
      "display":"Drug Withdrawn"
>>>>>>> 5bf2f304
    },
    {
      "code": "C143283",
      "display": "Anemia"
    },
    {
      "code": "C143323",
      "display": "Blood and lymphatic system disorders - Other, specify"
    },
    {
      "code": "C143332",
      "display": "Bone marrow hypocellular"
    },
    {
      "code": "C55273",
      "display": "Disseminated intravascular coagulation"
    },
    {
      "code": "C143190",
      "display": "Eosinophilia"
    },
    {
      "code": "C143481",
      "display": "Febrile neutropenia"
    },
    {
      "code": "C55992",
      "display": "Hemolysis"
    },
    {
      "code": "C143536",
      "display": "Hemolytic uremic syndrome"
    },
    {
      "code": "C143647",
      "display": "Leukocytosis"
    },
    {
      "code": "C146773",
      "display": "Lymph node pain"
    },
    {
      "code": "C143191",
      "display": "Methemoglobinemia"
    },
    {
      "code": "C143874",
      "display": "Thrombotic thrombocytopenic purpura"
    },
    {
      "code": "C143290",
      "display": "Aortic valve disease"
    },
    {
      "code": "C146731",
      "display": "Asystole"
    },
    {
      "code": "C54767",
      "display": "Atrial fibrillation"
    },
    {
      "code": "C54768",
      "display": "Atrial flutter"
    },
    {
      "code": "C143308",
      "display": "Atrioventricular block complete"
    },
    {
      "code": "C143309",
      "display": "Atrioventricular block first degree"
    },
    {
      "code": "C54771",
      "display": "Mobitz type I"
    },
    {
      "code": "C54772",
      "display": "Mobitz (type) II atrioventricular block"
    },
    {
      "code": "C143351",
      "display": "Cardiac arrest"
    },
    {
      "code": "C143352",
      "display": "Cardiac disorders - Other, specify"
    },
    {
      "code": "C143364",
      "display": "Chest pain - cardiac"
    },
    {
      "code": "C143380",
      "display": "Conduction disorder"
    },
    {
      "code": "C143192",
      "display": "Cyanosis"
    },
    {
      "code": "C143529",
      "display": "Heart failure"
    },
    {
      "code": "C146719",
      "display": "Left ventricular systolic dysfunction"
    },
    {
      "code": "C143674",
      "display": "Mitral valve disease"
    },
    {
      "code": "C143691",
      "display": "Myocardial infarction"
    },
    {
      "code": "C146695",
      "display": "Myocarditis"
    },
    {
      "code": "C54935",
      "display": "Palpitations"
    },
    {
      "code": "C143738",
      "display": "Paroxysmal atrial tachycardia"
    },
    {
      "code": "C143743",
      "display": "Pericardial effusion"
    },
    {
      "code": "C143744",
      "display": "Pericardial tamponade"
    },
    {
      "code": "C55067",
      "display": "Pericarditis"
    },
    {
      "code": "C143793",
      "display": "Pulmonary valve disease"
    },
    {
      "code": "C55069",
      "display": "Restrictive cardiomyopathy"
    },
    {
      "code": "C55070",
      "display": "Right ventricular dysfunction"
    },
    {
      "code": "C54938",
      "display": "Sick sinus syndrome"
    },
    {
      "code": "C54940",
      "display": "Sinus bradycardia"
    },
    {
      "code": "C146759",
      "display": "Sinus tachycardia"
    },
    {
      "code": "C54945",
      "display": "Supraventricular tachycardia"
    },
    {
      "code": "C143889",
      "display": "Tricuspid valve disease"
    },
    {
      "code": "C146629",
      "display": "Ventricular arrhythmia"
    },
    {
      "code": "C146732",
      "display": "Ventricular fibrillation"
    },
    {
      "code": "C146733",
      "display": "Ventricular tachycardia"
    },
    {
      "code": "C143382",
      "display": "Congenital, familial and genetic disorders - Other, specify"
    },
    {
      "code": "C143429",
      "display": "Ear and labyrinth disorders - Other, specify"
    },
    {
      "code": "C143430",
      "display": "Ear pain"
    },
    {
      "code": "C146745",
      "display": "External ear pain"
    },
    {
      "code": "C143528",
      "display": "Hearing impaired"
    },
    {
      "code": "C143673",
      "display": "Middle ear inflammation"
    },
    {
      "code": "C146690",
      "display": "Tinnitus"
    },
    {
      "code": "C143935",
      "display": "Vertigo"
    },
    {
      "code": "C143936",
      "display": "Vestibular disorder"
    },
    {
      "code": "C55748",
      "display": "Adrenal insufficiency"
    },
    {
      "code": "C143392",
      "display": "Cushingoid"
    },
    {
      "code": "C55742",
      "display": "Delayed puberty"
    },
    {
      "code": "C143442",
      "display": "Endocrine disorders - Other, specify"
    },
    {
      "code": "C143520",
      "display": "Growth accelerated"
    },
    {
      "code": "C143557",
      "display": "Hyperparathyroidism"
    },
    {
      "code": "C143560",
      "display": "Hyperthyroidism"
    },
    {
      "code": "C143572",
      "display": "Hypoparathyroidism"
    },
    {
      "code": "C143193",
      "display": "Hypophysitis"
    },
    {
      "code": "C143194",
      "display": "Hypopituitarism"
    },
    {
      "code": "C143576",
      "display": "Hypothyroidism"
    },
    {
      "code": "C146645",
      "display": "Precocious puberty"
    },
    {
      "code": "C143195",
      "display": "Testosterone deficiency"
    },
    {
      "code": "C143937",
      "display": "Virilization"
    },
    {
      "code": "C55906",
      "display": "Blurred vision"
    },
    {
      "code": "C146674",
      "display": "Cataract"
    },
    {
      "code": "C143387",
      "display": "Corneal ulcer"
    },
    {
      "code": "C143410",
      "display": "Dry eye"
    },
    {
      "code": "C143466",
      "display": "Extraocular muscle paresis"
    },
    {
      "code": "C143468",
      "display": "Eye disorders - Other, specify"
    },
    {
      "code": "C146751",
      "display": "Eye pain"
    },
    {
      "code": "C143471",
      "display": "Eyelid function disorder"
    },
    {
      "code": "C143489",
      "display": "Flashing lights"
    },
    {
      "code": "C143491",
      "display": "Floaters"
    },
    {
      "code": "C55842",
      "display": "Glaucoma"
    },
    {
      "code": "C55847",
      "display": "Keratitis"
    },
    {
      "code": "C143705",
      "display": "Night blindness"
    },
    {
      "code": "C143714",
      "display": "Optic nerve disorder"
    },
    {
      "code": "C143734",
      "display": "Papilledema"
    },
    {
      "code": "C143747",
      "display": "Periorbital edema"
    },
    {
      "code": "C146770",
      "display": "Photophobia"
    },
    {
      "code": "C146729",
      "display": "Retinal detachment"
    },
    {
      "code": "C143814",
      "display": "Retinal tear"
    },
    {
      "code": "C143815",
      "display": "Retinal vascular disorder"
    },
    {
      "code": "C55891",
      "display": "Retinopathy"
    },
    {
      "code": "C143823",
      "display": "Scleral disorder"
    },
    {
      "code": "C55901",
      "display": "Uveitis"
    },
    {
      "code": "C143196",
      "display": "Vision decreased"
    },
    {
      "code": "C146677",
      "display": "Vitreous hemorrhage"
    },
    {
      "code": "C143944",
      "display": "Watering eyes"
    },
    {
      "code": "C143253",
      "display": "Abdominal distension"
    },
    {
      "code": "C143255",
      "display": "Abdominal pain"
    },
    {
      "code": "C143197",
      "display": "Anal fissure"
    },
    {
      "code": "C143275",
      "display": "Anal fistula"
    },
    {
      "code": "C143276",
      "display": "Anal hemorrhage"
    },
    {
      "code": "C143277",
      "display": "Anal mucositis"
    },
    {
      "code": "C143278",
      "display": "Anal necrosis"
    },
    {
      "code": "C143279",
      "display": "Anal pain"
    },
    {
      "code": "C143280",
      "display": "Anal stenosis"
    },
    {
      "code": "C143281",
      "display": "Anal ulcer"
    },
    {
      "code": "C143300",
      "display": "Ascites"
    },
    {
      "code": "C143198",
      "display": "Belching"
    },
    {
      "code": "C143322",
      "display": "Bloating"
    },
    {
      "code": "C143358",
      "display": "Cecal hemorrhage"
    },
    {
      "code": "C57901",
      "display": "Cheilitis"
    },
    {
      "code": "C146788",
      "display": "Cholecystitis"
    },
    {
      "code": "C143199",
      "display": "Chylous ascites"
    },
    {
      "code": "C57134",
      "display": "Colitis"
    },
    {
      "code": "C143373",
      "display": "Colonic fistula"
    },
    {
      "code": "C143374",
      "display": "Colonic hemorrhage"
    },
    {
      "code": "C143375",
      "display": "Colonic obstruction"
    },
    {
      "code": "C143376",
      "display": "Colonic perforation"
    },
    {
      "code": "C143377",
      "display": "Colonic stenosis"
    },
    {
      "code": "C143378",
      "display": "Colonic ulcer"
    },
    {
      "code": "C57141",
      "display": "Constipation"
    },
    {
      "code": "C143402",
      "display": "Dental caries"
    },
    {
      "code": "C57788",
      "display": "Diarrhea"
    },
    {
      "code": "C143411",
      "display": "Dry mouth"
    },
    {
      "code": "C143414",
      "display": "Duodenal hemorrhage"
    },
    {
      "code": "C143416",
      "display": "Duodenal obstruction"
    },
    {
      "code": "C143417",
      "display": "Duodenal perforation"
    },
    {
      "code": "C143418",
      "display": "Duodenal stenosis"
    },
    {
      "code": "C143419",
      "display": "Duodenal ulcer"
    },
    {
      "code": "C57789",
      "display": "Duodenal fistula"
    },
    {
      "code": "C143425",
      "display": "Dyspepsia"
    },
    {
      "code": "C57795",
      "display": "Dysphagia"
    },
    {
      "code": "C143445",
      "display": "Enterocolitis"
    },
    {
      "code": "C143446",
      "display": "Enterovesical fistula"
    },
    {
      "code": "C143453",
      "display": "Esophageal hemorrhage"
    },
    {
      "code": "C143455",
      "display": "Esophageal necrosis"
    },
    {
      "code": "C143456",
      "display": "Esophageal obstruction"
    },
    {
      "code": "C143457",
      "display": "Esophageal pain"
    },
    {
      "code": "C143458",
      "display": "Esophageal perforation"
    },
    {
      "code": "C143459",
      "display": "Esophageal stenosis"
    },
    {
      "code": "C143460",
      "display": "Esophageal ulcer"
    },
    {
      "code": "C146710",
      "display": "Esophageal varices hemorrhage"
    },
    {
      "code": "C57797",
      "display": "Esophagitis"
    },
    {
      "code": "C57798",
      "display": "Esophageal fistula"
    },
    {
      "code": "C143482",
      "display": "Fecal incontinence"
    },
    {
      "code": "C57807",
      "display": "Flatulence"
    },
    {
      "code": "C143499",
      "display": "Gastric fistula"
    },
    {
      "code": "C143500",
      "display": "Gastric hemorrhage"
    },
    {
      "code": "C143501",
      "display": "Gastric necrosis"
    },
    {
      "code": "C143502",
      "display": "Gastric perforation"
    },
    {
      "code": "C143503",
      "display": "Gastric stenosis"
    },
    {
      "code": "C143504",
      "display": "Gastric ulcer"
    },
    {
      "code": "C57812",
      "display": "Gastritis"
    },
    {
      "code": "C143506",
      "display": "Gastroesophageal reflux disease"
    },
    {
      "code": "C143508",
      "display": "Gastrointestinal disorders - Other, specify"
    },
    {
      "code": "C146637",
      "display": "Gastrointestinal fistula"
    },
    {
      "code": "C57814",
      "display": "Ileus"
    },
    {
      "code": "C143510",
      "display": "Gastrointestinal pain"
    },
    {
      "code": "C143512",
      "display": "Gastroparesis"
    },
    {
      "code": "C146626",
      "display": "Gingival pain"
    },
    {
      "code": "C143537",
      "display": "Hemorrhoidal hemorrhage"
    },
    {
      "code": "C146738",
      "display": "Hemorrhoids"
    },
    {
      "code": "C146633",
      "display": "Ileal perforation"
    },
    {
      "code": "C143578",
      "display": "Ileal stenosis"
    },
    {
      "code": "C57821",
      "display": "Ileal fistula"
    },
    {
      "code": "C56542",
      "display": "Ileal hemorrhage"
    },
    {
      "code": "C57823",
      "display": "Ileal obstruction"
    },
    {
      "code": "C57826",
      "display": "Ileal ulcer"
    },
    {
      "code": "C143595",
      "display": "Intra-abdominal hemorrhage"
    },
    {
      "code": "C143622",
      "display": "Jejunal perforation"
    },
    {
      "code": "C143623",
      "display": "Jejunal stenosis"
    },
    {
      "code": "C57827",
      "display": "Jejunal fistula"
    },
    {
      "code": "C56543",
      "display": "Jejunal hemorrhage"
    },
    {
      "code": "C57829",
      "display": "Jejunal obstruction"
    },
    {
      "code": "C57832",
      "display": "Jejunal ulcer"
    },
    {
      "code": "C146761",
      "display": "Lip pain"
    },
    {
      "code": "C143656",
      "display": "Lower gastrointestinal hemorrhage"
    },
    {
      "code": "C57838",
      "display": "Malabsorption"
    },
    {
      "code": "C143679",
      "display": "Mucositis oral"
    },
    {
      "code": "C146764",
      "display": "Nausea"
    },
    {
      "code": "C143710",
      "display": "Obstruction gastric"
    },
    {
      "code": "C143715",
      "display": "Oral cavity fistula"
    },
    {
      "code": "C56551",
      "display": "Oral hemorrhage"
    },
    {
      "code": "C143716",
      "display": "Oral dysesthesia"
    },
    {
      "code": "C146627",
      "display": "Oral pain"
    },
    {
      "code": "C57845",
      "display": "Pancreatic fistula"
    },
    {
      "code": "C56554",
      "display": "Pancreatic hemorrhage"
    },
    {
      "code": "C143730",
      "display": "Pancreatic duct stenosis"
    },
    {
      "code": "C143732",
      "display": "Pancreatic necrosis"
    },
    {
      "code": "C146789",
      "display": "Pancreatitis"
    },
    {
      "code": "C57849",
      "display": "Periodontal disease"
    },
    {
      "code": "C57850",
      "display": "Peritoneal necrosis"
    },
    {
      "code": "C57857",
      "display": "Proctitis"
    },
    {
      "code": "C143200",
      "display": "Rectal fissure"
    },
    {
      "code": "C143802",
      "display": "Rectal mucositis"
    },
    {
      "code": "C146631",
      "display": "Rectal pain"
    },
    {
      "code": "C146634",
      "display": "Rectal perforation"
    },
    {
      "code": "C143803",
      "display": "Rectal stenosis"
    },
    {
      "code": "C57859",
      "display": "Rectal fistula"
    },
    {
      "code": "C56560",
      "display": "Rectal hemorrhage"
    },
    {
      "code": "C57863",
      "display": "Rectal necrosis"
    },
    {
      "code": "C57864",
      "display": "Rectal obstruction"
    },
    {
      "code": "C57867",
      "display": "Rectal ulcer"
    },
    {
      "code": "C146632",
      "display": "Retroperitoneal hemorrhage"
    },
    {
      "code": "C143821",
      "display": "Salivary duct inflammation"
    },
    {
      "code": "C57868",
      "display": "Salivary gland fistula"
    },
    {
      "code": "C143842",
      "display": "Small intestinal mucositis"
    },
    {
      "code": "C143843",
      "display": "Small intestinal obstruction"
    },
    {
      "code": "C146635",
      "display": "Small intestinal perforation"
    },
    {
      "code": "C143844",
      "display": "Small intestinal stenosis"
    },
    {
      "code": "C143846",
      "display": "Small intestine ulcer"
    },
    {
      "code": "C146774",
      "display": "Stomach pain"
    },
    {
      "code": "C143876",
      "display": "Tooth development disorder"
    },
    {
      "code": "C143877",
      "display": "Tooth discoloration"
    },
    {
      "code": "C143879",
      "display": "Toothache"
    },
    {
      "code": "C146730",
      "display": "Typhlitis"
    },
    {
      "code": "C143895",
      "display": "Upper gastrointestinal hemorrhage"
    },
    {
      "code": "C143938",
      "display": "Visceral arterial ischemia"
    },
    {
      "code": "C57896",
      "display": "Vomiting"
    },
    {
      "code": "C143366",
      "display": "Chills"
    },
    {
      "code": "C143395",
      "display": "Death neonatal"
    },
    {
      "code": "C143396",
      "display": "Death NOS"
    },
    {
      "code": "C143201",
      "display": "Disease progression"
    },
    {
      "code": "C143432",
      "display": "Edema face"
    },
    {
      "code": "C143433",
      "display": "Edema limbs"
    },
    {
      "code": "C143434",
      "display": "Edema trunk"
    },
    {
      "code": "C143474",
      "display": "Facial pain"
    },
    {
      "code": "C146753",
      "display": "Fatigue"
    },
    {
      "code": "C143485",
      "display": "Fever"
    },
    {
      "code": "C143492",
      "display": "Flu like symptoms"
    },
    {
      "code": "C143496",
      "display": "Gait disturbance"
    },
    {
      "code": "C143513",
      "display": "General disorders and administration site conditions - Other, specify"
    },
    {
      "code": "C143202",
      "display": "Generalized edema"
    },
    {
      "code": "C55332",
      "display": "Hypothermia"
    },
    {
      "code": "C143584",
      "display": "Infusion site extravasation"
    },
    {
      "code": "C143585",
      "display": "Injection site reaction"
    },
    {
      "code": "C143654",
      "display": "Localized edema"
    },
    {
      "code": "C143665",
      "display": "Malaise"
    },
    {
      "code": "C143680",
      "display": "Multi-organ failure"
    },
    {
      "code": "C143700",
      "display": "Neck edema"
    },
    {
      "code": "C143707",
      "display": "Non-cardiac chest pain"
    },
    {
      "code": "C143725",
      "display": "Pain"
    },
    {
      "code": "C143863",
      "display": "Sudden death NOS"
    },
    {
      "code": "C143203",
      "display": "Vaccination site lymphadenopathy"
    },
    {
      "code": "C143314",
      "display": "Bile duct stenosis"
    },
    {
      "code": "C143316",
      "display": "Biliary fistula"
    },
    {
      "code": "C143204",
      "display": "Budd-Chiari syndrome"
    },
    {
      "code": "C57808",
      "display": "Gallbladder fistula"
    },
    {
      "code": "C146735",
      "display": "Gallbladder necrosis"
    },
    {
      "code": "C57810",
      "display": "Gallbladder obstruction"
    },
    {
      "code": "C146755",
      "display": "Gallbladder pain"
    },
    {
      "code": "C146708",
      "display": "Gallbladder perforation"
    },
    {
      "code": "C143539",
      "display": "Hepatic failure"
    },
    {
      "code": "C143540",
      "display": "Hepatic hemorrhage"
    },
    {
      "code": "C146736",
      "display": "Hepatic necrosis"
    },
    {
      "code": "C143542",
      "display": "Hepatic pain"
    },
    {
      "code": "C143544",
      "display": "Hepatobiliary disorders - Other, specify"
    },
    {
      "code": "C143742",
      "display": "Perforation bile duct"
    },
    {
      "code": "C143769",
      "display": "Portal hypertension"
    },
    {
      "code": "C143770",
      "display": "Portal vein thrombosis"
    },
    {
      "code": "C143205",
      "display": "Sinusoidal obstruction syndrome"
    },
    {
      "code": "C143271",
      "display": "Allergic reaction"
    },
    {
      "code": "C143282",
      "display": "Anaphylaxis"
    },
    {
      "code": "C143310",
      "display": "Autoimmune disorder"
    },
    {
      "code": "C143394",
      "display": "Cytokine release syndrome"
    },
    {
      "code": "C143580",
      "display": "Immune system disorders - Other, specify"
    },
    {
      "code": "C146642",
      "display": "Serum sickness"
    },
    {
      "code": "C143254",
      "display": "Abdominal infection"
    },
    {
      "code": "C143285",
      "display": "Anorectal infection"
    },
    {
      "code": "C143293",
      "display": "Appendicitis perforated"
    },
    {
      "code": "C143294",
      "display": "Appendicitis"
    },
    {
      "code": "C143297",
      "display": "Arteritis infective"
    },
    {
      "code": "C143206",
      "display": "Bacteremia"
    },
    {
      "code": "C143317",
      "display": "Biliary tract infection"
    },
    {
      "code": "C143319",
      "display": "Bladder infection"
    },
    {
      "code": "C143331",
      "display": "Bone infection"
    },
    {
      "code": "C143336",
      "display": "Breast infection"
    },
    {
      "code": "C143339",
      "display": "Bronchial infection"
    },
    {
      "code": "C143356",
      "display": "Catheter related infection"
    },
    {
      "code": "C143359",
      "display": "Cecal infection"
    },
    {
      "code": "C143362",
      "display": "Cervicitis infection"
    },
    {
      "code": "C143383",
      "display": "Conjunctivitis infective"
    },
    {
      "code": "C143384",
      "display": "Conjunctivitis"
    },
    {
      "code": "C143386",
      "display": "Corneal infection"
    },
    {
      "code": "C143390",
      "display": "Cranial nerve infection"
    },
    {
      "code": "C143207",
      "display": "Cytomegalovirus infection reactivation"
    },
    {
      "code": "C143406",
      "display": "Device related infection"
    },
    {
      "code": "C143415",
      "display": "Duodenal infection"
    },
    {
      "code": "C143438",
      "display": "Encephalitis infection"
    },
    {
      "code": "C143439",
      "display": "Encephalomyelitis infection"
    },
    {
      "code": "C143441",
      "display": "Endocarditis infective"
    },
    {
      "code": "C143443",
      "display": "Endophthalmitis"
    },
    {
      "code": "C143444",
      "display": "Enterocolitis infectious"
    },
    {
      "code": "C143208",
      "display": "Epstein-Barr virus infection reactivation"
    },
    {
      "code": "C143454",
      "display": "Esophageal infection"
    },
    {
      "code": "C143469",
      "display": "Eye infection"
    },
    {
      "code": "C143209",
      "display": "Folliculitis"
    },
    {
      "code": "C143210",
      "display": "Fungemia"
    },
    {
      "code": "C143497",
      "display": "Gallbladder infection"
    },
    {
      "code": "C143523",
      "display": "Gum infection"
    },
    {
      "code": "C143541",
      "display": "Hepatic infection"
    },
    {
      "code": "C143211",
      "display": "Hepatitis B reactivation"
    },
    {
      "code": "C143543",
      "display": "Hepatitis viral"
    },
    {
      "code": "C143212",
      "display": "Herpes simplex reactivation"
    },
    {
      "code": "C143581",
      "display": "Infections and infestations - Other, specify"
    },
    {
      "code": "C143582",
      "display": "Infective myositis"
    },
    {
      "code": "C143626",
      "display": "Joint infection"
    },
    {
      "code": "C143632",
      "display": "Kidney infection"
    },
    {
      "code": "C143641",
      "display": "Laryngitis"
    },
    {
      "code": "C143651",
      "display": "Lip infection"
    },
    {
      "code": "C143657",
      "display": "Lung infection"
    },
    {
      "code": "C143658",
      "display": "Lymph gland infection"
    },
    {
      "code": "C143667",
      "display": "Mediastinal infection"
    },
    {
      "code": "C143670",
      "display": "Meningitis"
    },
    {
      "code": "C143678",
      "display": "Mucosal infection"
    },
    {
      "code": "C55459",
      "display": "Myelitis"
    },
    {
      "code": "C143695",
      "display": "Nail infection"
    },
    {
      "code": "C143719",
      "display": "Otitis externa"
    },
    {
      "code": "C143720",
      "display": "Otitis media"
    },
    {
      "code": "C143721",
      "display": "Ovarian infection"
    },
    {
      "code": "C143728",
      "display": "Pancreas infection"
    },
    {
      "code": "C143735",
      "display": "Papulopustular rash"
    },
    {
      "code": "C143737",
      "display": "Paronychia"
    },
    {
      "code": "C143740",
      "display": "Pelvic infection"
    },
    {
      "code": "C143741",
      "display": "Penile infection"
    },
    {
      "code": "C143748",
      "display": "Periorbital infection"
    },
    {
      "code": "C143751",
      "display": "Peripheral nerve infection"
    },
    {
      "code": "C143753",
      "display": "Peritoneal infection"
    },
    {
      "code": "C143758",
      "display": "Pharyngitis"
    },
    {
      "code": "C143760",
      "display": "Phlebitis infective"
    },
    {
      "code": "C143766",
      "display": "Pleural infection"
    },
    {
      "code": "C143783",
      "display": "Prostate infection"
    },
    {
      "code": "C143800",
      "display": "Rash pustular"
    },
    {
      "code": "C143819",
      "display": "Rhinitis infective"
    },
    {
      "code": "C143822",
      "display": "Salivary gland infection"
    },
    {
      "code": "C143825",
      "display": "Scrotal infection"
    },
    {
      "code": "C143827",
      "display": "Sepsis"
    },
    {
      "code": "C143213",
      "display": "Shingles"
    },
    {
      "code": "C143832",
      "display": "Sinusitis"
    },
    {
      "code": "C143838",
      "display": "Skin infection"
    },
    {
      "code": "C143845",
      "display": "Small intestine infection"
    },
    {
      "code": "C143849",
      "display": "Soft tissue infection"
    },
    {
      "code": "C143857",
      "display": "Splenic infection"
    },
    {
      "code": "C143860",
      "display": "Stoma site infection"
    },
    {
      "code": "C143214",
      "display": "Thrush"
    },
    {
      "code": "C143878",
      "display": "Tooth infection"
    },
    {
      "code": "C143884",
      "display": "Tracheitis"
    },
    {
      "code": "C143896",
      "display": "Upper respiratory infection"
    },
    {
      "code": "C143899",
      "display": "Urethral infection"
    },
    {
      "code": "C143904",
      "display": "Urinary tract infection"
    },
    {
      "code": "C143917",
      "display": "Uterine infection"
    },
    {
      "code": "C143924",
      "display": "Vaginal infection"
    },
    {
      "code": "C143215",
      "display": "Viremia"
    },
    {
      "code": "C143943",
      "display": "Vulval infection"
    },
    {
      "code": "C143951",
      "display": "Wound infection"
    },
    {
      "code": "C143284",
      "display": "Ankle fracture"
    },
    {
      "code": "C143289",
      "display": "Aortic injury"
    },
    {
      "code": "C143296",
      "display": "Arterial injury"
    },
    {
      "code": "C143315",
      "display": "Biliary anastomotic leak"
    },
    {
      "code": "C143318",
      "display": "Bladder anastomotic leak"
    },
    {
      "code": "C143345",
      "display": "Bruising"
    },
    {
      "code": "C57900",
      "display": "Burn"
    },
    {
      "code": "C143405",
      "display": "Dermatitis radiation"
    },
    {
      "code": "C143451",
      "display": "Esophageal anastomotic leak"
    },
    {
      "code": "C143475",
      "display": "Fall"
    },
    {
      "code": "C143476",
      "display": "Fallopian tube anastomotic leak"
    },
    {
      "code": "C146714",
      "display": "Fallopian tube perforation"
    },
    {
      "code": "C58382",
      "display": "Fracture"
    },
    {
      "code": "C143498",
      "display": "Gastric anastomotic leak"
    },
    {
      "code": "C143507",
      "display": "Gastrointestinal anastomotic leak"
    },
    {
      "code": "C143511",
      "display": "Gastrointestinal stoma necrosis"
    },
    {
      "code": "C143546",
      "display": "Hip fracture"
    },
    {
      "code": "C56735",
      "display": "Injury to inferior vena cava"
    },
    {
      "code": "C143583",
      "display": "Infusion related reaction"
    },
    {
      "code": "C143586",
      "display": "Injury to carotid artery"
    },
    {
      "code": "C143587",
      "display": "Injury to jugular vein"
    },
    {
      "code": "C143588",
      "display": "Injury to superior vena cava"
    },
    {
      "code": "C143589",
      "display": "Injury, poisoning and procedural complications - Other, specify"
    },
    {
      "code": "C143592",
      "display": "Intestinal stoma leak"
    },
    {
      "code": "C143593",
      "display": "Intestinal stoma obstruction"
    },
    {
      "code": "C143594",
      "display": "Intestinal stoma site bleeding"
    },
    {
      "code": "C143597",
      "display": "Intraoperative arterial injury"
    },
    {
      "code": "C143598",
      "display": "Intraoperative breast injury"
    },
    {
      "code": "C143599",
      "display": "Intraoperative cardiac injury"
    },
    {
      "code": "C143600",
      "display": "Intraoperative ear injury"
    },
    {
      "code": "C143601",
      "display": "Intraoperative endocrine injury"
    },
    {
      "code": "C143602",
      "display": "Intraoperative gastrointestinal injury"
    },
    {
      "code": "C143603",
      "display": "Intraoperative head and neck injury"
    },
    {
      "code": "C143604",
      "display": "Intraoperative hemorrhage"
    },
    {
      "code": "C143605",
      "display": "Intraoperative hepatobiliary injury"
    },
    {
      "code": "C143606",
      "display": "Intraoperative musculoskeletal injury"
    },
    {
      "code": "C143607",
      "display": "Intraoperative neurological injury"
    },
    {
      "code": "C143608",
      "display": "Intraoperative ocular injury"
    },
    {
      "code": "C143609",
      "display": "Intraoperative renal injury"
    },
    {
      "code": "C143610",
      "display": "Intraoperative reproductive tract injury"
    },
    {
      "code": "C143611",
      "display": "Intraoperative respiratory injury"
    },
    {
      "code": "C143612",
      "display": "Intraoperative splenic injury"
    },
    {
      "code": "C143613",
      "display": "Intraoperative urinary injury"
    },
    {
      "code": "C143614",
      "display": "Intraoperative venous injury"
    },
    {
      "code": "C143631",
      "display": "Kidney anastomotic leak"
    },
    {
      "code": "C143635",
      "display": "Large intestinal anastomotic leak"
    },
    {
      "code": "C143729",
      "display": "Pancreatic anastomotic leak"
    },
    {
      "code": "C143755",
      "display": "Pharyngeal anastomotic leak"
    },
    {
      "code": "C143772",
      "display": "Postoperative hemorrhage"
    },
    {
      "code": "C143773",
      "display": "Postoperative thoracic procedure complication"
    },
    {
      "code": "C143781",
      "display": "Prolapse of intestinal stoma"
    },
    {
      "code": "C143782",
      "display": "Prolapse of urostomy"
    },
    {
      "code": "C143796",
      "display": "Radiation recall reaction (dermatologic)"
    },
    {
      "code": "C143801",
      "display": "Rectal anastomotic leak"
    },
    {
      "code": "C58401",
      "display": "Seroma"
    },
    {
      "code": "C143841",
      "display": "Small intestinal anastomotic leak"
    },
    {
      "code": "C143855",
      "display": "Spermatic cord anastomotic leak"
    },
    {
      "code": "C143856",
      "display": "Spinal fracture"
    },
    {
      "code": "C143858",
      "display": "Stenosis of gastrointestinal stoma"
    },
    {
      "code": "C146694",
      "display": "Stomal ulcer"
    },
    {
      "code": "C56567",
      "display": "Tracheal hemorrhage"
    },
    {
      "code": "C143882",
      "display": "Tracheal obstruction"
    },
    {
      "code": "C143885",
      "display": "Tracheostomy site bleeding"
    },
    {
      "code": "C143897",
      "display": "Ureteric anastomotic leak"
    },
    {
      "code": "C143898",
      "display": "Urethral anastomotic leak"
    },
    {
      "code": "C143910",
      "display": "Urostomy leak"
    },
    {
      "code": "C143911",
      "display": "Urostomy obstruction"
    },
    {
      "code": "C143912",
      "display": "Urostomy site bleeding"
    },
    {
      "code": "C143913",
      "display": "Urostomy stenosis"
    },
    {
      "code": "C143915",
      "display": "Uterine anastomotic leak"
    },
    {
      "code": "C143919",
      "display": "Uterine perforation"
    },
    {
      "code": "C143216",
      "display": "Vaccination complication"
    },
    {
      "code": "C143921",
      "display": "Vaginal anastomotic leak"
    },
    {
      "code": "C143928",
      "display": "Vas deferens anastomotic leak"
    },
    {
      "code": "C143929",
      "display": "Vascular access complication"
    },
    {
      "code": "C143933",
      "display": "Venous injury"
    },
    {
      "code": "C143949",
      "display": "Wound complication"
    },
    {
      "code": "C143950",
      "display": "Wound dehiscence"
    },
    {
      "code": "C143952",
      "display": "Wrist fracture"
    },
    {
      "code": "C143261",
      "display": "Activated partial thromboplastin time prolonged"
    },
    {
      "code": "C143267",
      "display": "Alanine aminotransferase increased"
    },
    {
      "code": "C143269",
      "display": "Alkaline phosphatase increased"
    },
    {
      "code": "C143301",
      "display": "Aspartate aminotransferase increased"
    },
    {
      "code": "C143324",
      "display": "Blood antidiuretic hormone abnormal"
    },
    {
      "code": "C143217",
      "display": "Blood bicarbonate decreased"
    },
    {
      "code": "C143325",
      "display": "Blood bilirubin increased"
    },
    {
      "code": "C143326",
      "display": "Blood corticotrophin decreased"
    },
    {
      "code": "C143327",
      "display": "Blood gonadotrophin abnormal"
    },
    {
      "code": "C143218",
      "display": "Blood lactate dehydrogenase increased"
    },
    {
      "code": "C143328",
      "display": "Blood prolactin abnormal"
    },
    {
      "code": "C143350",
      "display": "Carbon monoxide diffusing capacity decreased"
    },
    {
      "code": "C143353",
      "display": "Cardiac troponin I increased"
    },
    {
      "code": "C143354",
      "display": "Cardiac troponin T increased"
    },
    {
      "code": "C143357",
      "display": "CD4 lymphocytes decreased"
    },
    {
      "code": "C143368",
      "display": "Cholesterol high"
    },
    {
      "code": "C143389",
      "display": "CPK increased"
    },
    {
      "code": "C143391",
      "display": "Creatinine increased"
    },
    {
      "code": "C143436",
      "display": "Ejection fraction decreased"
    },
    {
      "code": "C143437",
      "display": "Electrocardiogram QT corrected interval prolonged"
    },
    {
      "code": "C143219",
      "display": "Electrocardiogram T wave abnormal"
    },
    {
      "code": "C143486",
      "display": "Fibrinogen decreased"
    },
    {
      "code": "C143494",
      "display": "Forced expiratory volume decreased"
    },
    {
      "code": "C143516",
      "display": "GGT increased"
    },
    {
      "code": "C143521",
      "display": "Growth hormone abnormal"
    },
    {
      "code": "C143526",
      "display": "Haptoglobin decreased"
    },
    {
      "code": "C143533",
      "display": "Hemoglobin increased"
    },
    {
      "code": "C143590",
      "display": "INR increased"
    },
    {
      "code": "C143615",
      "display": "Investigations - Other, specify"
    },
    {
      "code": "C143652",
      "display": "Lipase increased"
    },
    {
      "code": "C143662",
      "display": "Lymphocyte count decreased"
    },
    {
      "code": "C143663",
      "display": "Lymphocyte count increased"
    },
    {
      "code": "C143704",
      "display": "Neutrophil count decreased"
    },
    {
      "code": "C143731",
      "display": "Pancreatic enzymes decreased"
    },
    {
      "code": "C143764",
      "display": "Platelet count decreased"
    },
    {
      "code": "C143829",
      "display": "Serum amylase increased"
    },
    {
      "code": "C143220",
      "display": "Thyroid stimulating hormone increased"
    },
    {
      "code": "C143909",
      "display": "Urine output decreased"
    },
    {
      "code": "C143939",
      "display": "Vital capacity abnormal"
    },
    {
      "code": "C55338",
      "display": "Weight gain"
    },
    {
      "code": "C55339",
      "display": "Weight loss"
    },
    {
      "code": "C143948",
      "display": "White blood cell decreased"
    },
    {
      "code": "C143259",
      "display": "Acidosis"
    },
    {
      "code": "C143268",
      "display": "Alcohol intolerance"
    },
    {
      "code": "C143270",
      "display": "Alkalosis"
    },
    {
      "code": "C57118",
      "display": "Anorexia"
    },
    {
      "code": "C57787",
      "display": "Dehydration"
    },
    {
      "code": "C143519",
      "display": "Glucose intolerance"
    },
    {
      "code": "C143551",
      "display": "Hypercalcemia"
    },
    {
      "code": "C143552",
      "display": "Hyperglycemia"
    },
    {
      "code": "C143554",
      "display": "Hyperkalemia"
    },
    {
      "code": "C143221",
      "display": "Hyperlipidemia"
    },
    {
      "code": "C143555",
      "display": "Hypermagnesemia"
    },
    {
      "code": "C143556",
      "display": "Hypernatremia"
    },
    {
      "code": "C143222",
      "display": "Hyperphosphatemia"
    },
    {
      "code": "C143562",
      "display": "Hypertriglyceridemia"
    },
    {
      "code": "C143563",
      "display": "Hyperuricemia"
    },
    {
      "code": "C143564",
      "display": "Hypoalbuminemia"
    },
    {
      "code": "C143565",
      "display": "Hypocalcemia"
    },
    {
      "code": "C143567",
      "display": "Hypoglycemia"
    },
    {
      "code": "C143569",
      "display": "Hypokalemia"
    },
    {
      "code": "C143570",
      "display": "Hypomagnesemia"
    },
    {
      "code": "C143571",
      "display": "Hyponatremia"
    },
    {
      "code": "C143573",
      "display": "Hypophosphatemia"
    },
    {
      "code": "C55993",
      "display": "Iron overload"
    },
    {
      "code": "C143672",
      "display": "Metabolism and nutrition disorders - Other, specify"
    },
    {
      "code": "C55334",
      "display": "Obesity"
    },
    {
      "code": "C146688",
      "display": "Tumor lysis syndrome"
    },
    {
      "code": "C143256",
      "display": "Abdominal soft tissue necrosis"
    },
    {
      "code": "C143298",
      "display": "Arthralgia"
    },
    {
      "code": "C143299",
      "display": "Arthritis"
    },
    {
      "code": "C143311",
      "display": "Avascular necrosis"
    },
    {
      "code": "C146739",
      "display": "Back pain"
    },
    {
      "code": "C146741",
      "display": "Bone pain"
    },
    {
      "code": "C146744",
      "display": "Buttock pain"
    },
    {
      "code": "C143223",
      "display": "Chest wall necrosis"
    },
    {
      "code": "C146743",
      "display": "Chest wall pain"
    },
    {
      "code": "C146749",
      "display": "Exostosis"
    },
    {
      "code": "C143487",
      "display": "Fibrosis deep connective tissue"
    },
    {
      "code": "C143488",
      "display": "Flank pain"
    },
    {
      "code": "C143514",
      "display": "Generalized muscle weakness"
    },
    {
      "code": "C143522",
      "display": "Growth suppression"
    },
    {
      "code": "C58383",
      "display": "Head soft tissue necrosis"
    },
    {
      "code": "C146760",
      "display": "Joint effusion"
    },
    {
      "code": "C143627",
      "display": "Joint range of motion decreased cervical spine"
    },
    {
      "code": "C143628",
      "display": "Joint range of motion decreased lumbar spine"
    },
    {
      "code": "C143629",
      "display": "Joint range of motion decreased"
    },
    {
      "code": "C143633",
      "display": "Kyphosis"
    },
    {
      "code": "C143655",
      "display": "Lordosis"
    },
    {
      "code": "C143224",
      "display": "Muscle cramp"
    },
    {
      "code": "C143682",
      "display": "Muscle weakness lower limb"
    },
    {
      "code": "C143684",
      "display": "Muscle weakness trunk"
    },
    {
      "code": "C143685",
      "display": "Muscle weakness upper limb"
    },
    {
      "code": "C143686",
      "display": "Musculoskeletal and connective tissue disorder - Other, specify"
    },
    {
      "code": "C143687",
      "display": "Musculoskeletal deformity"
    },
    {
      "code": "C143688",
      "display": "Myalgia"
    },
    {
      "code": "C146787",
      "display": "Myositis"
    },
    {
      "code": "C146766",
      "display": "Neck pain"
    },
    {
      "code": "C58394",
      "display": "Neck soft tissue necrosis"
    },
    {
      "code": "C143717",
      "display": "Osteonecrosis of jaw"
    },
    {
      "code": "C143225",
      "display": "Osteonecrosis"
    },
    {
      "code": "C146767",
      "display": "Osteoporosis"
    },
    {
      "code": "C143723",
      "display": "Pain in extremity"
    },
    {
      "code": "C58399",
      "display": "Pelvic soft tissue necrosis"
    },
    {
      "code": "C143226",
      "display": "Rhabdomyolysis"
    },
    {
      "code": "C143227",
      "display": "Rotator cuff injury"
    },
    {
      "code": "C143824",
      "display": "Scoliosis"
    },
    {
      "code": "C143850",
      "display": "Soft tissue necrosis lower limb"
    },
    {
      "code": "C143851",
      "display": "Soft tissue necrosis upper limb"
    },
    {
      "code": "C143866",
      "display": "Superficial soft tissue fibrosis"
    },
    {
      "code": "C58404",
      "display": "Trismus"
    },
    {
      "code": "C143894",
      "display": "Unequal limb length"
    },
    {
      "code": "C143646",
      "display": "Leukemia secondary to oncology chemotherapy"
    },
    {
      "code": "C143690",
      "display": "Myelodysplastic syndrome"
    },
    {
      "code": "C143701",
      "display": "Neoplasms benign, malignant and unspecified (incl cysts and polyps) - Other, specify"
    },
    {
      "code": "C143228",
      "display": "Skin papilloma"
    },
    {
      "code": "C143887",
      "display": "Treatment related secondary malignancy"
    },
    {
      "code": "C143229",
      "display": "Tumor hemorrhage"
    },
    {
      "code": "C146782",
      "display": "Tumor pain"
    },
    {
      "code": "C143257",
      "display": "Abducens nerve disorder"
    },
    {
      "code": "C143258",
      "display": "Accessory nerve disorder"
    },
    {
      "code": "C143260",
      "display": "Acoustic nerve disorder NOS"
    },
    {
      "code": "C143266",
      "display": "Akathisia"
    },
    {
      "code": "C143274",
      "display": "Amnesia"
    },
    {
      "code": "C143230",
      "display": "Anosmia"
    },
    {
      "code": "C143291",
      "display": "Aphonia"
    },
    {
      "code": "C143295",
      "display": "Arachnoiditis"
    },
    {
      "code": "C146737",
      "display": "Ataxia"
    },
    {
      "code": "C146754",
      "display": "Brachial plexopathy"
    },
    {
      "code": "C143360",
      "display": "Central nervous system necrosis"
    },
    {
      "code": "C143361",
      "display": "Cerebrospinal fluid leakage"
    },
    {
      "code": "C146746",
      "display": "Cognitive disturbance"
    },
    {
      "code": "C143379",
      "display": "Concentration impairment"
    },
    {
      "code": "C143403",
      "display": "Depressed level of consciousness"
    },
    {
      "code": "C146747",
      "display": "Dizziness"
    },
    {
      "code": "C143420",
      "display": "Dysarthria"
    },
    {
      "code": "C143421",
      "display": "Dysesthesia"
    },
    {
      "code": "C143422",
      "display": "Dysgeusia"
    },
    {
      "code": "C143427",
      "display": "Dysphasia"
    },
    {
      "code": "C143431",
      "display": "Edema cerebral"
    },
    {
      "code": "C146699",
      "display": "Encephalopathy"
    },
    {
      "code": "C143467",
      "display": "Extrapyramidal disorder"
    },
    {
      "code": "C143472",
      "display": "Facial muscle weakness"
    },
    {
      "code": "C143473",
      "display": "Facial nerve disorder"
    },
    {
      "code": "C143518",
      "display": "Glossopharyngeal nerve disorder"
    },
    {
      "code": "C143231",
      "display": "Guillain-Barre syndrome"
    },
    {
      "code": "C143527",
      "display": "Headache"
    },
    {
      "code": "C55401",
      "display": "Hydrocephalus"
    },
    {
      "code": "C143558",
      "display": "Hypersomnia"
    },
    {
      "code": "C143566",
      "display": "Hypoglossal nerve disorder"
    },
    {
      "code": "C143596",
      "display": "Intracranial hemorrhage"
    },
    {
      "code": "C143619",
      "display": "Ischemia cerebrovascular"
    },
    {
      "code": "C143645",
      "display": "Lethargy"
    },
    {
      "code": "C143648",
      "display": "Leukoencephalopathy"
    },
    {
      "code": "C146763",
      "display": "Memory impairment"
    },
    {
      "code": "C143669",
      "display": "Meningismus"
    },
    {
      "code": "C143677",
      "display": "Movements involuntary"
    },
    {
      "code": "C143681",
      "display": "Muscle weakness left-sided"
    },
    {
      "code": "C143683",
      "display": "Muscle weakness right-sided"
    },
    {
      "code": "C143232",
      "display": "Myasthenia gravis"
    },
    {
      "code": "C143702",
      "display": "Nervous system disorders - Other, specify"
    },
    {
      "code": "C143703",
      "display": "Neuralgia"
    },
    {
      "code": "C146775",
      "display": "Nystagmus"
    },
    {
      "code": "C143711",
      "display": "Oculomotor nerve disorder"
    },
    {
      "code": "C143712",
      "display": "Olfactory nerve disorder"
    },
    {
      "code": "C143736",
      "display": "Paresthesia"
    },
    {
      "code": "C143750",
      "display": "Peripheral motor neuropathy"
    },
    {
      "code": "C143752",
      "display": "Peripheral sensory neuropathy"
    },
    {
      "code": "C146682",
      "display": "Phantom pain"
    },
    {
      "code": "C143778",
      "display": "Presyncope"
    },
    {
      "code": "C143795",
      "display": "Pyramidal tract syndrome"
    },
    {
      "code": "C143797",
      "display": "Radiculitis"
    },
    {
      "code": "C143804",
      "display": "Recurrent laryngeal nerve palsy"
    },
    {
      "code": "C143818",
      "display": "Reversible posterior leukoencephalopathy syndrome"
    },
    {
      "code": "C146700",
      "display": "Seizure"
    },
    {
      "code": "C143852",
      "display": "Somnolence"
    },
    {
      "code": "C143854",
      "display": "Spasticity"
    },
    {
      "code": "C143233",
      "display": "Spinal cord compression"
    },
    {
      "code": "C143862",
      "display": "Stroke"
    },
    {
      "code": "C146750",
      "display": "Syncope"
    },
    {
      "code": "C143234",
      "display": "Tendon reflex decreased"
    },
    {
      "code": "C143886",
      "display": "Transient ischemic attacks"
    },
    {
      "code": "C146780",
      "display": "Tremor"
    },
    {
      "code": "C143890",
      "display": "Trigeminal nerve disorder"
    },
    {
      "code": "C143235",
      "display": "Trochlear nerve disorder"
    },
    {
      "code": "C143927",
      "display": "Vagus nerve disorder"
    },
    {
      "code": "C143932",
      "display": "Vasovagal reaction"
    },
    {
      "code": "C143484",
      "display": "Fetal growth retardation"
    },
    {
      "code": "C143236",
      "display": "Pregnancy loss"
    },
    {
      "code": "C143775",
      "display": "Pregnancy, puerperium and perinatal conditions - Other, specify"
    },
    {
      "code": "C143776",
      "display": "Premature delivery"
    },
    {
      "code": "C146777",
      "display": "Agitation"
    },
    {
      "code": "C143287",
      "display": "Anorgasmia"
    },
    {
      "code": "C146778",
      "display": "Anxiety"
    },
    {
      "code": "C146785",
      "display": "Confusion"
    },
    {
      "code": "C143398",
      "display": "Delayed orgasm"
    },
    {
      "code": "C143400",
      "display": "Delirium"
    },
    {
      "code": "C143401",
      "display": "Delusions"
    },
    {
      "code": "C55447",
      "display": "Depression"
    },
    {
      "code": "C146748",
      "display": "Euphoria"
    },
    {
      "code": "C143525",
      "display": "Hallucinations"
    },
    {
      "code": "C146771",
      "display": "Insomnia"
    },
    {
      "code": "C143618",
      "display": "Irritability"
    },
    {
      "code": "C143649",
      "display": "Libido decreased"
    },
    {
      "code": "C143650",
      "display": "Libido increased"
    },
    {
      "code": "C143666",
      "display": "Mania"
    },
    {
      "code": "C143754",
      "display": "Personality change"
    },
    {
      "code": "C143787",
      "display": "Psychiatric disorders - Other, specify"
    },
    {
      "code": "C143788",
      "display": "Psychosis"
    },
    {
      "code": "C143811",
      "display": "Restlessness"
    },
    {
      "code": "C143864",
      "display": "Suicidal ideation"
    },
    {
      "code": "C143865",
      "display": "Suicide attempt"
    },
    {
      "code": "C143262",
      "display": "Acute kidney injury"
    },
    {
      "code": "C146707",
      "display": "Bladder perforation"
    },
    {
      "code": "C146698",
      "display": "Bladder spasm"
    },
    {
      "code": "C143369",
      "display": "Chronic kidney disease"
    },
    {
      "code": "C143393",
      "display": "Cystitis noninfective"
    },
    {
      "code": "C143237",
      "display": "Dysuria"
    },
    {
      "code": "C143238",
      "display": "Glucosuria"
    },
    {
      "code": "C143532",
      "display": "Hematuria"
    },
    {
      "code": "C146768",
      "display": "Hemoglobinuria"
    },
    {
      "code": "C56544",
      "display": "Renal hemorrhage"
    },
    {
      "code": "C143239",
      "display": "Nephrotic syndrome"
    },
    {
      "code": "C146758",
      "display": "Proteinuria"
    },
    {
      "code": "C143805",
      "display": "Renal and urinary disorders - Other, specify"
    },
    {
      "code": "C143806",
      "display": "Renal calculi"
    },
    {
      "code": "C143807",
      "display": "Renal colic"
    },
    {
      "code": "C143900",
      "display": "Urinary fistula"
    },
    {
      "code": "C143901",
      "display": "Urinary frequency"
    },
    {
      "code": "C146786",
      "display": "Urinary incontinence"
    },
    {
      "code": "C57097",
      "display": "Urinary retention"
    },
    {
      "code": "C143905",
      "display": "Urinary tract obstruction"
    },
    {
      "code": "C143906",
      "display": "Urinary tract pain"
    },
    {
      "code": "C143907",
      "display": "Urinary urgency"
    },
    {
      "code": "C143908",
      "display": "Urine discoloration"
    },
    {
      "code": "C143240",
      "display": "Amenorrhea"
    },
    {
      "code": "C143312",
      "display": "Azoospermia"
    },
    {
      "code": "C143335",
      "display": "Breast atrophy"
    },
    {
      "code": "C146742",
      "display": "Breast pain"
    },
    {
      "code": "C143423",
      "display": "Dysmenorrhea"
    },
    {
      "code": "C143424",
      "display": "Dyspareunia"
    },
    {
      "code": "C143435",
      "display": "Ejaculation disorder"
    },
    {
      "code": "C55615",
      "display": "Erectile dysfunction"
    },
    {
      "code": "C146752",
      "display": "Fallopian tube obstruction"
    },
    {
      "code": "C143483",
      "display": "Feminization acquired"
    },
    {
      "code": "C143515",
      "display": "Genital edema"
    },
    {
      "code": "C146685",
      "display": "Gynecomastia"
    },
    {
      "code": "C143531",
      "display": "Hematosalpinx"
    },
    {
      "code": "C143617",
      "display": "Irregular menstruation"
    },
    {
      "code": "C143634",
      "display": "Lactation disorder"
    },
    {
      "code": "C143671",
      "display": "Menorrhagia"
    },
    {
      "code": "C143706",
      "display": "Nipple deformity"
    },
    {
      "code": "C143713",
      "display": "Oligospermia"
    },
    {
      "code": "C143722",
      "display": "Ovarian rupture"
    },
    {
      "code": "C56553",
      "display": "Ovarian hemorrhage"
    },
    {
      "code": "C146769",
      "display": "Ovulation pain"
    },
    {
      "code": "C143739",
      "display": "Pelvic floor muscle weakness"
    },
    {
      "code": "C146679",
      "display": "Pelvic pain"
    },
    {
      "code": "C146680",
      "display": "Penile pain"
    },
    {
      "code": "C146681",
      "display": "Perineal pain"
    },
    {
      "code": "C143777",
      "display": "Premature menopause"
    },
    {
      "code": "C56552",
      "display": "Prostatic hemorrhage"
    },
    {
      "code": "C143784",
      "display": "Prostatic obstruction"
    },
    {
      "code": "C146664",
      "display": "Prostatic pain"
    },
    {
      "code": "C143808",
      "display": "Reproductive system and breast disorders - Other, specify"
    },
    {
      "code": "C146665",
      "display": "Scrotal pain"
    },
    {
      "code": "C56563",
      "display": "Spermatic cord hemorrhage"
    },
    {
      "code": "C146757",
      "display": "Spermatic cord obstruction"
    },
    {
      "code": "C56566",
      "display": "Testicular hemorrhage"
    },
    {
      "code": "C143872",
      "display": "Testicular disorder"
    },
    {
      "code": "C146666",
      "display": "Testicular pain"
    },
    {
      "code": "C143916",
      "display": "Uterine fistula"
    },
    {
      "code": "C143918",
      "display": "Uterine obstruction"
    },
    {
      "code": "C146683",
      "display": "Uterine pain"
    },
    {
      "code": "C56572",
      "display": "Uterine hemorrhage"
    },
    {
      "code": "C57104",
      "display": "Vaginal fistula"
    },
    {
      "code": "C56573",
      "display": "Vaginal hemorrhage"
    },
    {
      "code": "C143922",
      "display": "Vaginal discharge"
    },
    {
      "code": "C146687",
      "display": "Vaginal dryness"
    },
    {
      "code": "C143925",
      "display": "Vaginal inflammation"
    },
    {
      "code": "C146696",
      "display": "Vaginal obstruction"
    },
    {
      "code": "C146684",
      "display": "Vaginal pain"
    },
    {
      "code": "C146697",
      "display": "Vaginal perforation"
    },
    {
      "code": "C143926",
      "display": "Vaginal stricture"
    },
    {
      "code": "C58020",
      "display": "Adult respiratory distress syndrome"
    },
    {
      "code": "C143272",
      "display": "Allergic rhinitis"
    },
    {
      "code": "C55340",
      "display": "Apnea"
    },
    {
      "code": "C28245",
      "display": "Aspiration"
    },
    {
      "code": "C58022",
      "display": "Atelectasis"
    },
    {
      "code": "C143338",
      "display": "Bronchial fistula"
    },
    {
      "code": "C143340",
      "display": "Bronchial obstruction"
    },
    {
      "code": "C143341",
      "display": "Bronchial stricture"
    },
    {
      "code": "C143342",
      "display": "Bronchopleural fistula"
    },
    {
      "code": "C143343",
      "display": "Bronchopulmonary hemorrhage"
    },
    {
      "code": "C143344",
      "display": "Bronchospasm"
    },
    {
      "code": "C58027",
      "display": "Chylothorax"
    },
    {
      "code": "C58028",
      "display": "Cough"
    },
    {
      "code": "C58185",
      "display": "Dyspnea"
    },
    {
      "code": "C143447",
      "display": "Epistaxis"
    },
    {
      "code": "C143545",
      "display": "Hiccups"
    },
    {
      "code": "C143548",
      "display": "Hoarseness"
    },
    {
      "code": "C58188",
      "display": "Hypoxia"
    },
    {
      "code": "C143636",
      "display": "Laryngeal edema"
    },
    {
      "code": "C143637",
      "display": "Laryngeal inflammation"
    },
    {
      "code": "C143638",
      "display": "Laryngeal mucositis"
    },
    {
      "code": "C143639",
      "display": "Laryngeal obstruction"
    },
    {
      "code": "C143640",
      "display": "Laryngeal stenosis"
    },
    {
      "code": "C143642",
      "display": "Laryngopharyngeal dysesthesia"
    },
    {
      "code": "C143643",
      "display": "Laryngospasm"
    },
    {
      "code": "C58190",
      "display": "Laryngeal fistula"
    },
    {
      "code": "C56545",
      "display": "Laryngeal hemorrhage"
    },
    {
      "code": "C56549",
      "display": "Mediastinal hemorrhage"
    },
    {
      "code": "C143698",
      "display": "Nasal congestion"
    },
    {
      "code": "C143241",
      "display": "Oropharyngeal pain"
    },
    {
      "code": "C143756",
      "display": "Pharyngeal mucositis"
    },
    {
      "code": "C143757",
      "display": "Pharyngeal stenosis"
    },
    {
      "code": "C143759",
      "display": "Pharyngolaryngeal pain"
    },
    {
      "code": "C57851",
      "display": "Pharyngeal fistula"
    },
    {
      "code": "C56557",
      "display": "Pharyngeal hemorrhage"
    },
    {
      "code": "C57855",
      "display": "Pharyngeal necrosis"
    },
    {
      "code": "C56558",
      "display": "Pleural hemorrhage"
    },
    {
      "code": "C143765",
      "display": "Pleural effusion"
    },
    {
      "code": "C146663",
      "display": "Pleuritic pain"
    },
    {
      "code": "C143767",
      "display": "Pneumonitis"
    },
    {
      "code": "C58201",
      "display": "Pneumothorax"
    },
    {
      "code": "C143771",
      "display": "Postnasal drip"
    },
    {
      "code": "C143780",
      "display": "Productive cough"
    },
    {
      "code": "C143789",
      "display": "Pulmonary edema"
    },
    {
      "code": "C143790",
      "display": "Pulmonary fibrosis"
    },
    {
      "code": "C143791",
      "display": "Pulmonary fistula"
    },
    {
      "code": "C55068",
      "display": "Pulmonary hypertension"
    },
    {
      "code": "C143809",
      "display": "Respiratory failure"
    },
    {
      "code": "C143810",
      "display": "Respiratory, thoracic and mediastinal disorders - Other, specify"
    },
    {
      "code": "C56635",
      "display": "Retinoic acid syndrome"
    },
    {
      "code": "C143242",
      "display": "Rhinorrhea"
    },
    {
      "code": "C143831",
      "display": "Sinus disorder"
    },
    {
      "code": "C146783",
      "display": "Sinus pain"
    },
    {
      "code": "C143840",
      "display": "Sleep apnea"
    },
    {
      "code": "C143847",
      "display": "Sneezing"
    },
    {
      "code": "C143853",
      "display": "Sore throat"
    },
    {
      "code": "C143861",
      "display": "Stridor"
    },
    {
      "code": "C58205",
      "display": "Tracheal fistula"
    },
    {
      "code": "C143881",
      "display": "Tracheal mucositis"
    },
    {
      "code": "C143883",
      "display": "Tracheal stenosis"
    },
    {
      "code": "C143941",
      "display": "Voice alteration"
    },
    {
      "code": "C143947",
      "display": "Wheezing"
    },
    {
      "code": "C57898",
      "display": "Alopecia"
    },
    {
      "code": "C143330",
      "display": "Body odor"
    },
    {
      "code": "C143346",
      "display": "Bullous dermatitis"
    },
    {
      "code": "C57996",
      "display": "Dry skin"
    },
    {
      "code": "C143243",
      "display": "Eczema"
    },
    {
      "code": "C143449",
      "display": "Erythema multiforme"
    },
    {
      "code": "C143450",
      "display": "Erythroderma"
    },
    {
      "code": "C143479",
      "display": "Fat atrophy"
    },
    {
      "code": "C143244",
      "display": "Hair color changes"
    },
    {
      "code": "C143245",
      "display": "Hair texture abnormal"
    },
    {
      "code": "C143547",
      "display": "Hirsutism"
    },
    {
      "code": "C143553",
      "display": "Hyperhidrosis"
    },
    {
      "code": "C143246",
      "display": "Hyperkeratosis"
    },
    {
      "code": "C143561",
      "display": "Hypertrichosis"
    },
    {
      "code": "C143568",
      "display": "Hypohidrosis"
    },
    {
      "code": "C143653",
      "display": "Lipohypertrophy"
    },
    {
      "code": "C143247",
      "display": "Nail changes"
    },
    {
      "code": "C143694",
      "display": "Nail discoloration"
    },
    {
      "code": "C143696",
      "display": "Nail loss"
    },
    {
      "code": "C143697",
      "display": "Nail ridging"
    },
    {
      "code": "C143724",
      "display": "Pain of skin"
    },
    {
      "code": "C143726",
      "display": "Palmar-plantar erythrodysesthesia syndrome"
    },
    {
      "code": "C58005",
      "display": "Photosensitivity"
    },
    {
      "code": "C58006",
      "display": "Pruritus"
    },
    {
      "code": "C143794",
      "display": "Purpura"
    },
    {
      "code": "C143798",
      "display": "Rash acneiform"
    },
    {
      "code": "C143799",
      "display": "Rash maculo-papular"
    },
    {
      "code": "C146772",
      "display": "Scalp pain"
    },
    {
      "code": "C143833",
      "display": "Skin and subcutaneous tissue disorders - Other, specify"
    },
    {
      "code": "C146644",
      "display": "Skin atrophy"
    },
    {
      "code": "C143835",
      "display": "Skin hyperpigmentation"
    },
    {
      "code": "C143836",
      "display": "Skin hypopigmentation"
    },
    {
      "code": "C143837",
      "display": "Skin induration"
    },
    {
      "code": "C143839",
      "display": "Skin ulceration"
    },
    {
      "code": "C143859",
      "display": "Stevens-Johnson syndrome"
    },
    {
      "code": "C143248",
      "display": "Subcutaneous emphysema"
    },
    {
      "code": "C146740",
      "display": "Telangiectasia"
    },
    {
      "code": "C143880",
      "display": "Toxic epidermal necrolysis"
    },
    {
      "code": "C58019",
      "display": "Urticaria"
    },
    {
      "code": "C143848",
      "display": "Social circumstances - Other, specify"
    },
    {
      "code": "C143869",
      "display": "Surgical and medical procedures - Other, specify"
    },
    {
      "code": "C143249",
      "display": "Arterial thromboembolism"
    },
    {
      "code": "C143349",
      "display": "Capillary leak syndrome"
    },
    {
      "code": "C146643",
      "display": "Flushing"
    },
    {
      "code": "C56539",
      "display": "Hematoma"
    },
    {
      "code": "C143549",
      "display": "Hot flashes"
    },
    {
      "code": "C55060",
      "display": "Hypertension"
    },
    {
      "code": "C55061",
      "display": "Hypotension"
    },
    {
      "code": "C143659",
      "display": "Lymph leakage"
    },
    {
      "code": "C143660",
      "display": "Lymphedema"
    },
    {
      "code": "C55705",
      "display": "Lymphocele"
    },
    {
      "code": "C143749",
      "display": "Peripheral ischemia"
    },
    {
      "code": "C143761",
      "display": "Phlebitis"
    },
    {
      "code": "C143867",
      "display": "Superficial thrombophlebitis"
    },
    {
      "code": "C143868",
      "display": "Superior vena cava syndrome"
    },
    {
      "code": "C143873",
      "display": "Thromboembolic event"
    },
    {
      "code": "C143930",
      "display": "Vascular disorders - Other, specify"
    },
    {
      "code": "C54741",
      "display": "Vasculitis"
    },
    {
      "code": "C75533",
      "display": "Absent Adverse Event"
    },
    {
      "code": "C41338",
      "display": "Mild Adverse Event"
    },
    {
      "code": "C41339",
      "display": "Moderate Adverse Event"
    },
    {
      "code": "C41340",
      "display": "Severe Adverse Event"
    },
    {
      "code": "C41337",
      "display": "Life Threatening or Disabling Adverse Event"
    },
    {
      "code": "C48275",
      "display": "Death Related to Adverse Event"
    },
    {
      "code": "C53256",
      "display": "Not Related"
    },
    {
      "code": "C53257",
      "display": "Unlikely Related"
    },
    {
      "code": "C53258",
      "display": "Possibly Related"
    },
    {
      "code": "C53260",
      "display": "Related"
    },
    {
      "code": "C48275",
      "display": "Results In Death"
    },
    {
      "code": "C84266",
      "display": "Is Life Threatening"
    },
    {
      "code": "C83052",
      "display": "Requires Inpatient Hospitalization"
    },
    {
      "code": "C11338",
      "display": "Results In Persistent Or Significant Disability"
    },
    {
      "code": "C83117",
      "display": "Congenital Anomaly or Birth Defect"
    },
    {
      "code": "C82521",
      "display": "Other Medically Important Condition"
    },
    {
      "code": "C201939",
      "display": "Required Intervention to Prevent Permanent Impairment/damage"
    },
    {
      "code": "C41338",
      "display": "Grade 1 Mild Adverse Event"
    },
    {
      "code": "C41339",
      "display": "Grade 2 Moderate Adverse Event"
    },
    {
      "code": "C41340",
      "display": "Grade 3 Severe Adverse Event"
    },
    {
      "code": "C41337",
      "display": "Grade 4 Life Threatening or Disabling Adverse Event"
    },
    {
      "code": "C48275",
      "display": "Grade 5 Death Related to Adverse Event"
    },
    {
      "code": "C48275",
      "display": "Fatal"
    },
    {
      "code": "C49494",
      "display": "Not recovering/not resolved"
    },
    {
      "code": "C49495",
      "display": "Recovered/Resolved with sequelae"
    },
    {
      "code": "C49498",
      "display": "Recovered/Resolved"
    },
    {
      "code": "C49496",
      "display": "Recovering/Resolving"
    },
    {
      "code": "C43359",
      "display": "Group"
    },
    {
      "code": "C101886",
      "display": "Manufactures Non-Generics"
    },
    {
      "code": "C106643",
      "display": "Manufactures human prescription drug products"
    },
    {
      "code": "C111077",
      "display": "Distributes human prescription drug products"
    },
    {
      "code": "C111078",
      "display": "Distributes human over-the-counter drug products"
    },
    {
      "code": "C112087",
      "display": "Intent to compound 506E (drug shortage) drugs"
    },
    {
      "code": "C112091",
      "display": "No intent to compound 506E (drug shortage) drugs"
    },
    {
      "code": "C112092",
      "display": "Compounding from bulk ingredient"
    },
    {
      "code": "C112093",
      "display": "Not compounding from bulk ingredient"
    },
    {
      "code": "C112094",
      "display": "Compounding sterile products"
    },
    {
      "code": "C112095",
      "display": "Not compounding sterile products"
    },
    {
      "code": "C114889",
      "display": "Manufactures animal prescription drug products"
    },
    {
      "code": "C114890",
      "display": "Manufactures veterinary feed directive Type A medicated article drug products"
    },
    {
      "code": "C114891",
      "display": "Manufactures animal over-the-counter drug products"
    },
    {
      "code": "C114892",
      "display": "Manufactures animal over-the-counter Type A medicated article drug products"
    },
    {
      "code": "C123274",
      "display": "Warehouses human prescription drug products"
    },
    {
      "code": "C126091",
      "display": "Transfills Medical Gas"
    },
    {
      "code": "C131708",
      "display": "Manufactures Human Over-the-Counter Drug Products Produced Under a Monograph"
    },
    {
      "code": "C131709",
      "display": "Manufactures Human Over-the-Counter Drug Products Produced Under an Approved Drug Application"
    },
    {
      "code": "C131710",
      "display": "Manufactures Human Over-the-Counter Drug Products Neither Produced Under an Approved Application nor Under a Monograph"
    },
    {
      "code": "C132491",
      "display": "Contract Manufacturing"
    },
    {
      "code": "C170729",
      "display": "Contract Manufacturing for human over-the-counter drug products produced under a monograph"
    },
    {
      "code": "C102834",
      "display": "Type 1: Convenience Kit or Co-Package"
    },
    {
      "code": "C102835",
      "display": "Type 2: Prefilled Drug Delivery Device/System (syringe, patch, etc.)"
    },
    {
      "code": "C102836",
      "display": "Type 3: Prefilled Biologic Delivery Device/System (syringe, patch, etc.)"
    },
    {
      "code": "C102837",
      "display": "Type 4: Device Coated/Impregnated/Otherwise Combined with Drug"
    },
    {
      "code": "C102838",
      "display": "Type 5: Device Coated or Otherwise Combined with Biologic"
    },
    {
      "code": "C102839",
      "display": "Type 6: Drug/Biologic Combination"
    },
    {
      "code": "C102840",
      "display": "Type 7: Separate Products Requiring Cross Labeling"
    },
    {
      "code": "C102841",
      "display": "Type 8: Possible Combination Based on Cross Labeling of Separate Products (Temporary Type)"
    },
    {
      "code": "C102842",
      "display": "Type 9: Other Type of Part 3 Combination Product (e.g., Drug/Device/Biological Product)"
    },
    {
      "code": "C112160",
      "display": "Type 0: Not a Combination Product"
    },
    {
      "code": "C103198",
      "display": "RACEMIC"
    },
    {
      "code": "C103199",
      "display": "ORGANISM PART"
    },
    {
      "code": "C103200",
      "display": "ORGANISM PART LOCATION"
    },
    {
      "code": "C103201",
      "display": "OPTICAL ACTIVITY"
    },
    {
      "code": "C103202",
      "display": "DEXTROROTATORY"
    },
    {
      "code": "C103203",
      "display": "LEVOROTATORY"
    },
    {
      "code": "C103204",
      "display": "NONROTATORY"
    },
    {
      "code": "C103205",
      "display": "CHEMICAL SUBSTANCE"
    },
    {
      "code": "C103206",
      "display": "STRUCTURALLY DIVERSE SUBSTANCE"
    },
    {
      "code": "C103207",
      "display": "CHIRAL"
    },
    {
      "code": "C103208",
      "display": "ACHIRAL"
    },
    {
      "code": "C103209",
      "display": "EPIMERIC"
    },
    {
      "code": "C103210",
      "display": "MESO"
    },
    {
      "code": "C103211",
      "display": "SQUARE PLANAR 1"
    },
    {
      "code": "C103212",
      "display": "SQUARE PLANAR 2"
    },
    {
      "code": "C103213",
      "display": "SQUARE PLANAR 3"
    },
    {
      "code": "C103214",
      "display": "SQUARE PLANAR 4"
    },
    {
      "code": "C103215",
      "display": "TETRAHEDRAL"
    },
    {
      "code": "C103216",
      "display": "OCTAHEDRAL 12"
    },
    {
      "code": "C103217",
      "display": "OCTAHEDRAL 22"
    },
    {
      "code": "C103218",
      "display": "OCTAHEDRAL 21"
    },
    {
      "code": "C103219",
      "display": "CAHN-INGOLD-PRELOG PRIORITY SYSTEM"
    },
    {
      "code": "C103220",
      "display": "AXIAL R"
    },
    {
      "code": "C103221",
      "display": "AXIAL S"
    },
    {
      "code": "C103227",
      "display": "PROTEIN/PEPTIDE SUBSTANCE"
    },
    {
      "code": "C103240",
      "display": "CHEMICAL STRUCTURE"
    },
    {
      "code": "C103241",
      "display": "DISPERSITY"
    },
    {
      "code": "C103243",
      "display": "MIXTURE COMPONENT"
    },
    {
      "code": "C103246",
      "display": "CHEMICAL MOIETY"
    },
    {
      "code": "C118424",
      "display": "PROTEIN SUBUNIT"
    },
    {
      "code": "C118425",
      "display": "STRUCTURAL MODIFICATION"
    },
    {
      "code": "C118426",
      "display": "AMINO ACID SUBSTITUTION POINT"
    },
    {
      "code": "C118427",
      "display": "AMINO ACID CONNECTION POINTS"
    },
    {
      "code": "C118428",
      "display": "HUMAN TYPE GLYCAN"
    },
    {
      "code": "C118429",
      "display": "AVIAN TYPE GLYCAN"
    },
    {
      "code": "C118430",
      "display": "BACTERIAL TYPE GLYCAN"
    },
    {
      "code": "C118431",
      "display": "MAMMALIAN TYPE GLYCAN"
    },
    {
      "code": "C118432",
      "display": "FUNGAL TYPE GLYCAN"
    },
    {
      "code": "C128564",
      "display": "PLANT TYPE GLYCAN"
    },
    {
      "code": "C13187",
      "display": "AMINO ACID SEQUENCE"
    },
    {
      "code": "C132921",
      "display": "LINEAR STRUCTURAL REPEAT UNIT CONNECTION POINTS"
    },
    {
      "code": "C132923",
      "display": "STRUCTURAL REPEAT UNIT SUBSTITUTION POINT"
    },
    {
      "code": "C14050",
      "display": "STRUCTURAL ATTACHMENT POINT"
    },
    {
      "code": "C158047",
      "display": "INSECT TYPE GLYCAN"
    },
    {
      "code": "C158048",
      "display": "REPTILIAN TYPE GLYCAN"
    },
    {
      "code": "C158049",
      "display": "MAMMALIAN AFUCOSYLATED GLYCAN"
    },
    {
      "code": "C158050",
      "display": "MOLLUSCAN TYPE GLYCAN"
    },
    {
      "code": "C18188",
      "display": "STEREOCHEMISTRY"
    },
    {
      "code": "C25250",
      "display": "COMPLETE"
    },
    {
      "code": "C25259",
      "display": "MIXED"
    },
    {
      "code": "C45305",
      "display": "MIXTURE SUBSTANCE"
    },
    {
      "code": "C45306",
      "display": "SUBSTANCE"
    },
    {
      "code": "C45829",
      "display": "ABSOLUTE"
    },
    {
      "code": "C47933",
      "display": "ISOTOPE"
    },
    {
      "code": "C48803",
      "display": "POLYMER SUBSTANCE"
    },
    {
      "code": "C49160",
      "display": "INCOMPLETE"
    },
    {
      "code": "C706",
      "display": "NUCLEIC ACID SUBSTANCE"
    },
    {
      "code": "C106325",
      "display": "Distributed per reporting interval"
    },
    {
      "code": "C106326",
      "display": "Distributed - anticipated total"
    },
    {
      "code": "C106328",
      "display": "Returned"
    },
    {
      "code": "C16352",
      "display": "Black or African American"
    },
    {
      "code": "C41219",
      "display": "NATIVE HAWAIIAN OR OTHER PACIFIC ISLANDER"
    },
    {
      "code": "C41259",
      "display": "AMERICAN INDIAN OR ALASKA NATIVE"
    },
    {
      "code": "C41260",
      "display": "ASIAN"
    },
    {
      "code": "C41261",
      "display": "WHITE"
    },
    {
      "code": "C64637",
      "display": "SAME"
    },
    {
      "code": "C1949",
      "display": "FOOD OR FOOD PRODUCT"
    },
    {
      "code": "C16576",
      "display": "FEMALE"
    },
    {
      "code": "C20197",
      "display": "MALE"
    },
    {
      "code": "C117113",
      "display": "Doing Business As"
    },
    {
      "code": "C118406",
      "display": "Suspended"
    },
    {
      "code": "C118407",
      "display": "Revoked"
    },
    {
      "code": "C118408",
      "display": "Active"
    },
    {
      "code": "C118471",
      "display": "Resolved"
    },
    {
      "code": "C118472",
      "display": "Other"
    },
    {
      "code": "C118779",
      "display": "Licensed"
    },
    {
      "code": "C53292",
      "display": "Marketing"
    },
    {
      "code": "C121834",
      "display": "Counterfeit"
    },
    {
      "code": "C121835",
      "display": "Diverted"
    },
    {
      "code": "C121836",
      "display": "Stolen"
    },
    {
      "code": "C121837",
      "display": "Intentional adulteration"
    },
    {
      "code": "C121838",
      "display": "Unfit for distribution"
    },
    {
      "code": "C121839",
      "display": "Fraudulent transaction"
    },
    {
      "code": "C121840",
      "display": "Human Use"
    },
    {
      "code": "C121841",
      "display": "Other than Human Use"
    },
    {
      "code": "C128494",
      "display": "Requirement"
    },
    {
      "code": "C128495",
      "display": "Designate a Healthcare Setting Representative"
    },
    {
      "code": "C128496",
      "display": "Be Able To Perform a Clinical Activity"
    },
    {
      "code": "C128497",
      "display": "Have Necessary Healthcare Personnel or Equipment"
    },
    {
      "code": "C128498",
      "display": "Review Prescribing Information"
    },
    {
      "code": "C128499",
      "display": "Review Training or Educational Materials"
    },
    {
      "code": "C128500",
      "display": "Complete Knowledge Assessment"
    },
    {
      "code": "C128501",
      "display": "Train Staff"
    },
    {
      "code": "C128502",
      "display": "Participate in Training Session"
    },
    {
      "code": "C128503",
      "display": "Establish Processes and Procedures to Verify REMS Safe Use Conditions"
    },
    {
      "code": "C128504",
      "display": "Enroll in the REMS"
    },
    {
      "code": "C128505",
      "display": "Counsel Patient"
    },
    {
      "code": "C128506",
      "display": "Provide Patient with Materials"
    },
    {
      "code": "C128507",
      "display": "Assess Patient Condition, Health Status, or Adverse Event"
    },
    {
      "code": "C128508",
      "display": "Complete Patient Form"
    },
    {
      "code": "C128509",
      "display": "Enroll Patient in the REMS"
    },
    {
      "code": "C128510",
      "display": "Do Not Prescribe Refills"
    },
    {
      "code": "C128511",
      "display": "Do Not Dispense Refills"
    },
    {
      "code": "C128512",
      "display": "Prescribe limited days' supply"
    },
    {
      "code": "C128513",
      "display": "Dispense limited days' supply"
    },
    {
      "code": "C128514",
      "display": "Use REMS Prescription Ordering Form"
    },
    {
      "code": "C128515",
      "display": "Verify Safe Use Conditions"
    },
    {
      "code": "C128516",
      "display": "Obtain REMS Dispensing Authorization"
    },
    {
      "code": "C128517",
      "display": "Return Unused Product"
    },
    {
      "code": "C128518",
      "display": "Do Not Distribute, Transfer, Loan, or Sell Product"
    },
    {
      "code": "C128519",
      "display": "Maintain Records"
    },
    {
      "code": "C128520",
      "display": "Report Adverse Events"
    },
    {
      "code": "C128521",
      "display": "Cooperate with REMS Audits"
    },
    {
      "code": "C128523",
      "display": "Get Lab Test or Monitoring"
    },
    {
      "code": "C128524",
      "display": "Receive Counseling"
    },
    {
      "code": "C128525",
      "display": "Complete Patient Questionnaire"
    },
    {
      "code": "C128526",
      "display": "Adhere to REMS Patient Safe Use Conditions"
    },
    {
      "code": "C128527",
      "display": "Inform Prescriber"
    },
    {
      "code": "C135014",
      "display": "Dispense Limited Quantity"
    },
    {
      "code": "C135015",
      "display": "Prescribe Limited Quantity"
    },
    {
      "code": "C192147",
      "display": "Report Treatment Discontinuation or Transfer of Care"
    },
    {
      "code": "C192148",
      "display": "Establish Processes and Procedures to Notify"
    },
    {
      "code": "C192150",
      "display": "Establish Processes and Procedures to Provide"
    },
    {
      "code": "C192151",
      "display": "Notify of Safe Use Conditions"
    },
    {
      "code": "C192154",
      "display": "Provide Safe Use Conditions"
    },
    {
      "code": "C192155",
      "display": "Do Not Dispense Outside of Specified Facility"
    },
    {
      "code": "C192156",
      "display": "Patient Must have a Specified Item or Intervention"
    },
    {
      "code": "C192157",
      "display": "Distribute Only to Certified Healthcare Provider or Setting"
    },
    {
      "code": "C128528",
      "display": "Protocol"
    },
    {
      "code": "C128529",
      "display": "REMS Certification"
    },
    {
      "code": "C128530",
      "display": "Pharmacotherapy Initiation"
    },
    {
      "code": "C128531",
      "display": "Pharmacotherapy Continuation"
    },
    {
      "code": "C128532",
      "display": "All Pharmacotherapy Prescriptions"
    },
    {
      "code": "C128533",
      "display": "Medication Dispensing"
    },
    {
      "code": "C128534",
      "display": "Medication Administration"
    },
    {
      "code": "C128535",
      "display": "Pharmacotherapy Discontinuation"
    },
    {
      "code": "C128536",
      "display": "Medication Distribution"
    },
    {
      "code": "C25166",
      "display": "Patient Discharge"
    },
    {
      "code": "C128537",
      "display": "Stakeholder"
    },
    {
      "code": "C128538",
      "display": "Medication Prescriber"
    },
    {
      "code": "C128539",
      "display": "Medication Dispenser"
    },
    {
      "code": "C128540",
      "display": "Non-Prescribing Non-Dispensing Healthcare Provider"
    },
    {
      "code": "C128541",
      "display": "Medication-Taking Patient"
    },
    {
      "code": "C128542",
      "display": "Non-Manufacturing Medication Distributor"
    },
    {
      "code": "C133267",
      "display": "Allogeneic"
    },
    {
      "code": "C133268",
      "display": "Autologous"
    },
    {
      "code": "C133269",
      "display": "Dedicated"
    },
    {
      "code": "C133270",
      "display": "Designated"
    },
    {
      "code": "C133272",
      "display": "Directed"
    },
    {
      "code": "C113077",
      "display": "Test"
    },
    {
      "code": "C133275",
      "display": "Irradiated"
    },
    {
      "code": "C133276",
      "display": "Leukocytes Reduced"
    },
    {
      "code": "C133279",
      "display": "Pooled"
    },
    {
      "code": "C133282",
      "display": "Pathogen Reduced"
    },
    {
      "code": "C133292",
      "display": "Store and Distribute to Others"
    },
    {
      "code": "C133293",
      "display": "Prepare"
    },
    {
      "code": "C133294",
      "display": "Collect"
    },
    {
      "code": "C133327",
      "display": "Bacterial Testing"
    },
    {
      "code": "C133332",
      "display": "Donor Retested"
    },
    {
      "code": "C133333",
      "display": "Automated Apheresis"
    },
    {
      "code": "C133334",
      "display": "Manual Apheresis"
    },
    {
      "code": "C133264",
      "display": "Hospital Blood Bank"
    },
    {
      "code": "C133265",
      "display": "Community (Non-Hospital) Blood Bank"
    },
    {
      "code": "C133299",
      "display": "Manufacturer of Licensed Device"
    },
    {
      "code": "C133300",
      "display": "Broker/Warehouse"
    },
    {
      "code": "C133301",
      "display": "Collection Facility"
    },
    {
      "code": "C133302",
      "display": "Component Preparation Facility"
    },
    {
      "code": "C133303",
      "display": "Distribution Center"
    },
    {
      "code": "C133304",
      "display": "Irradiation Facility"
    },
    {
      "code": "C133305",
      "display": "Hospital Transfusion Service - Approved Medicare"
    },
    {
      "code": "C133306",
      "display": "Hospital Transfusion Service - Not Approved Medicare"
    },
    {
      "code": "C133325",
      "display": "Plasmapheresis Center"
    },
    {
      "code": "C133330",
      "display": "Product Testing Laboratory - Associated with Community or Hospital Blood Bank"
    },
    {
      "code": "C133331",
      "display": "Product Testing Laboratory - Independent"
    },
    {
      "code": "C133260",
      "display": "Cryoprecipitated AHF"
    },
    {
      "code": "C133266",
      "display": "Plasma"
    },
    {
      "code": "C133271",
      "display": "Blood Products for Diagnostic Use"
    },
    {
      "code": "C133273",
      "display": "Granulocytes"
    },
    {
      "code": "C133277",
      "display": "Other"
    },
    {
      "code": "C133278",
      "display": "Platelets"
    },
    {
      "code": "C133280",
      "display": "Red Blood Cells"
    },
    {
      "code": "C133281",
      "display": "Source Leukocytes"
    },
    {
      "code": "C133335",
      "display": "Blood Bank Reagents"
    },
    {
      "code": "C133336",
      "display": "Platelets PAS (Platelets Additive Solution)"
    },
    {
      "code": "C133342",
      "display": "PF24 Plasma"
    },
    {
      "code": "C133343",
      "display": "PF24RT24 Plasma"
    },
    {
      "code": "C133344",
      "display": "Recovered Plasma"
    },
    {
      "code": "C133345",
      "display": "Plasma Cryoprecipitated Reduced"
    },
    {
      "code": "C133346",
      "display": "Liquid Plasma"
    },
    {
      "code": "C133347",
      "display": "Source Plasma"
    },
    {
      "code": "C133348",
      "display": "Therapeutic Exchange Plasma"
    },
    {
      "code": "C133349",
      "display": "Platelets Extended Dating"
    },
    {
      "code": "C133350",
      "display": "Platelets Washed"
    },
    {
      "code": "C133351",
      "display": "Red Blood Cells Deglycerolized"
    },
    {
      "code": "C133352",
      "display": "Red Blood Cells Frozen"
    },
    {
      "code": "C133353",
      "display": "Red Blood Cells Rejuvenated Frozen"
    },
    {
      "code": "C133354",
      "display": "Red Blood Cells Reconstituted"
    },
    {
      "code": "C133355",
      "display": "Red Blood Cells Rejuvenated Frozen Deglycerolized"
    },
    {
      "code": "C133356",
      "display": "Red Blood Cells Rejuvenated"
    },
    {
      "code": "C133357",
      "display": "Red Blood Cells Washed"
    },
    {
      "code": "C41067",
      "display": "Whole Blood"
    },
    {
      "code": "C89783",
      "display": "Fresh Frozen Plasma"
    },
    {
      "code": "C133307",
      "display": "Cooperative Association"
    },
    {
      "code": "C133308",
      "display": "County/Municipal/Hospital Authority"
    },
    {
      "code": "C133309",
      "display": "Federal (non-military)"
    },
    {
      "code": "C133310",
      "display": "Corporation (for Profit)"
    },
    {
      "code": "C133311",
      "display": "Corporation (Non-Profit)"
    },
    {
      "code": "C133312",
      "display": "Single Proprietorship"
    },
    {
      "code": "C133313",
      "display": "State"
    },
    {
      "code": "C133358",
      "display": "U.S. Military"
    },
    {
      "code": "C54138",
      "display": "Partnership"
    },
    {
      "code": "C133314",
      "display": "Anonymous"
    },
    {
      "code": "C133315",
      "display": "Directed"
    },
    {
      "code": "C133316",
      "display": "Sexually intimate partner"
    },
    {
      "code": "C28000",
      "display": "Autologous"
    },
    {
      "code": "C28343",
      "display": "Allogeneic Family Related"
    },
    {
      "code": "C133283",
      "display": "Testing for Relevant Communicable Disease Agents and Diseases"
    },
    {
      "code": "C133284",
      "display": "Package"
    },
    {
      "code": "C133285",
      "display": "Process"
    },
    {
      "code": "C133286",
      "display": "Recover"
    },
    {
      "code": "C133287",
      "display": "Screen"
    },
    {
      "code": "C133288",
      "display": "Store"
    },
    {
      "code": "C133289",
      "display": "Distribute"
    },
    {
      "code": "C133290",
      "display": "Label"
    },
    {
      "code": "C133291",
      "display": "Testing for Microorganisms Only"
    },
    {
      "code": "C133263",
      "display": "Cord blood bank"
    },
    {
      "code": "C133297",
      "display": "Fertility clinic"
    },
    {
      "code": "C133298",
      "display": "None of the above"
    },
    {
      "code": "C133319",
      "display": "Apheresis collection facility"
    },
    {
      "code": "C133320",
      "display": "Eye bank"
    },
    {
      "code": "C133321",
      "display": "Satellite recovery establishment"
    },
    {
      "code": "C133322",
      "display": "Hospital based cell or tissue processing facility"
    },
    {
      "code": "C133323",
      "display": "Non-hospital based cell or tissue processing facility"
    },
    {
      "code": "C133324",
      "display": "Organ and tissue procurement organization"
    },
    {
      "code": "C133326",
      "display": "Irradiation facility only"
    },
    {
      "code": "C12342",
      "display": "Human Cornea"
    },
    {
      "code": "C12470",
      "display": "Human Skin"
    },
    {
      "code": "C12472",
      "display": "Human Adipose Tissue"
    },
    {
      "code": "C12598",
      "display": "Human Oocyte (Egg)"
    },
    {
      "code": "C12608",
      "display": "Human Pancreatic Islet Cells"
    },
    {
      "code": "C12679",
      "display": "Human Blood Vessel"
    },
    {
      "code": "C12770",
      "display": "Human Peritoneal Membrane"
    },
    {
      "code": "C12784",
      "display": "Human Sclera"
    },
    {
      "code": "C13005",
      "display": "Human Pericardium"
    },
    {
      "code": "C13045",
      "display": "Human Tendon"
    },
    {
      "code": "C13046",
      "display": "Human Ligament"
    },
    {
      "code": "C13052",
      "display": "Human Nerve Tissue"
    },
    {
      "code": "C13076",
      "display": "Human Bone"
    },
    {
      "code": "C13108",
      "display": "Human Fascia"
    },
    {
      "code": "C13188",
      "display": "Human Amniotic Fluid"
    },
    {
      "code": "C13277",
      "display": "Human Semen (Sperm)"
    },
    {
      "code": "C133261",
      "display": "Human Bone Marrow Aspirate"
    },
    {
      "code": "C133262",
      "display": "Human Placental Blood Derived Cells"
    },
    {
      "code": "C133295",
      "display": "Human Demineralized Bone Matrix"
    },
    {
      "code": "C133317",
      "display": "Human Amniotic Membrane"
    },
    {
      "code": "C133318",
      "display": "Human Umbilical Cord Tissue"
    },
    {
      "code": "C133328",
      "display": "Human HPC, Apheresis"
    },
    {
      "code": "C133329",
      "display": "Human HPC, Cord Blood"
    },
    {
      "code": "C133338",
      "display": "Human Heart Valve"
    },
    {
      "code": "C133339",
      "display": "Human Cardiac Tissue Non-valved"
    },
    {
      "code": "C133341",
      "display": "Human Placenta"
    },
    {
      "code": "C138971",
      "display": "Human Synovial Fluid Derived Cells"
    },
    {
      "code": "C138972",
      "display": "Peripheral Blood Mononuclear cells"
    },
    {
      "code": "C138973",
      "display": "Human Tooth Pulp"
    },
    {
      "code": "C28147",
      "display": "Human Embryo"
    },
    {
      "code": "C32268",
      "display": "Human Cartilage"
    },
    {
      "code": "C33246",
      "display": "Human Ovarian Tissue"
    },
    {
      "code": "C33270",
      "display": "Human Parathyroid"
    },
    {
      "code": "C33758",
      "display": "Human Testicular Tissue"
    },
    {
      "code": "C49332",
      "display": "Human Dura Mater"
    },
    {
      "code": "C78740",
      "display": "Human Menstrual Blood"
    },
    {
      "code": "C133274",
      "display": "Human Peripheral And Cord Blood Cell Product"
    },
    {
      "code": "C133296",
      "display": "Other Human, Cell and Tissue Products (HCT/Ps)"
    },
    {
      "code": "C133340",
      "display": "Human Ocular Tissue"
    },
    {
      "code": "C133360",
      "display": "Human Vascular Tissue"
    },
    {
      "code": "C133362",
      "display": "Human Cardiac Tissue"
    },
    {
      "code": "C133364",
      "display": "Human Musculoskeletal Tissue"
    },
    {
      "code": "C33563",
      "display": "Human Skin"
    },
    {
      "code": "C41609",
      "display": "Human Reproductive Tissue"
    },
    {
      "code": "C171022",
      "display": "{tot}"
    },
    {
      "code": "C25301",
      "display": "d"
    },
    {
      "code": "C25529",
      "display": "h"
    },
    {
      "code": "C28251",
      "display": "mm"
    },
    {
      "code": "C28252",
      "display": "kg"
    },
    {
      "code": "C28253",
      "display": "mg"
    },
    {
      "code": "C28254",
      "display": "mL"
    },
    {
      "code": "C29844",
      "display": "wk"
    },
    {
      "code": "C29846",
      "display": "mo"
    },
    {
      "code": "C29848",
      "display": "a"
    },
    {
      "code": "C42535",
      "display": "s"
    },
    {
      "code": "C42539",
      "display": "mol"
    },
    {
      "code": "C42559",
      "display": "Cel"
    },
    {
      "code": "C44277",
      "display": "[degF]"
    },
    {
      "code": "C45997",
      "display": "[pH]"
    },
    {
      "code": "C48152",
      "display": "ug"
    },
    {
      "code": "C48153",
      "display": "uL"
    },
    {
      "code": "C48154",
      "display": "min"
    },
    {
      "code": "C48155",
      "display": "g"
    },
    {
      "code": "C48460",
      "display": "cm2"
    },
    {
      "code": "C48466",
      "display": "Ci"
    },
    {
      "code": "C48469",
      "display": "[USP'U]"
    },
    {
      "code": "C48505",
      "display": "L"
    },
    {
      "code": "C48507",
      "display": "uCi"
    },
    {
      "code": "C48509",
      "display": "umol"
    },
    {
      "code": "C48510",
      "display": "um"
    },
    {
      "code": "C48511",
      "display": "mCi"
    },
    {
      "code": "C48512",
      "display": "meq"
    },
    {
      "code": "C48513",
      "display": "mmol"
    },
    {
      "code": "C48516",
      "display": "ng"
    },
    {
      "code": "C48517",
      "display": "nmol"
    },
    {
      "code": "C48523",
      "display": "[ppm]"
    },
    {
      "code": "C48533",
      "display": "[PNU]"
    },
    {
      "code": "C48579",
      "display": "[iU]"
    },
    {
      "code": "C64551",
      "display": "pg"
    },
    {
      "code": "C64697",
      "display": "dL"
    },
    {
      "code": "C64778",
      "display": "U"
    },
    {
      "code": "C66832",
      "display": "1"
    },
    {
      "code": "C67264",
      "display": "[PFU]"
    },
    {
      "code": "C67318",
      "display": "mosm"
    },
    {
      "code": "C67350",
      "display": "{VP}"
    },
    {
      "code": "C67450",
      "display": "[TCID_50]"
    },
    {
      "code": "C68667",
      "display": "deg"
    },
    {
      "code": "C68742",
      "display": "[CFU]"
    },
    {
      "code": "C70501",
      "display": "[D'ag'U]"
    },
    {
      "code": "C70503",
      "display": "[AU]"
    },
    {
      "code": "C70505",
      "display": "[BAU]"
    },
    {
      "code": "C70511",
      "display": "kBq"
    },
    {
      "code": "C70534",
      "display": "[CCID_50]"
    },
    {
      "code": "C73566",
      "display": "[Lf]"
    },
    {
      "code": "C75303",
      "display": "[FFU]"
    },
    {
      "code": "C75765",
      "display": "[arb'U]"
    },
    {
      "code": "C88108",
      "display": "[hp_Q]"
    },
    {
      "code": "C88109",
      "display": "[hp_C]"
    },
    {
      "code": "C88110",
      "display": "[hp_M]"
    },
    {
      "code": "C88111",
      "display": "[hp_X]"
    },
    {
      "code": "C92952",
      "display": "{kp_C}"
    },
    {
      "code": "C92953",
      "display": "[Amb'a'1'U]"
    },
    {
      "code": "C96599",
      "display": "[EU]"
    },
    {
      "code": "C100097",
      "display": "GINGER"
    },
    {
      "code": "C100103",
      "display": "CELLULAR SHEET"
    },
    {
      "code": "C101509",
      "display": "API/FDF ANALYTICAL TESTING"
    },
    {
      "code": "C101510",
      "display": "FDF MANUFACTURE"
    },
    {
      "code": "C101511",
      "display": "CLINICAL BIOEQUIVALENCE OR BIOAVALABILITY STUDY"
    },
    {
      "code": "C101512",
      "display": "IN VITRO BIOEQUIVALENCE OR BIOANALYTICAL TESTING"
    },
    {
      "code": "C101533",
      "display": "UNAPPROVED DRUG FOR USE IN DRUG SHORTAGE"
    },
    {
      "code": "C101885",
      "display": "Business Operation Qualifier"
    },
    {
      "code": "C102833",
      "display": "Combination Product Types"
    },
    {
      "code": "C106324",
      "display": "SPL Lot Distribution Data - Distribution Codes"
    },
    {
      "code": "C111660",
      "display": "Equivalence Codes"
    },
    {
      "code": "C112113",
      "display": "Human Drug Compounding Outsourcing Facility"
    },
    {
      "code": "C113106",
      "display": "INJECTABLE FOAM"
    },
    {
      "code": "C117110",
      "display": "Business Entity Qualifier"
    },
    {
      "code": "C117717",
      "display": "Master File"
    },
    {
      "code": "C118404",
      "display": "License Disciplinary Action"
    },
    {
      "code": "C118411",
      "display": "Wholesale Drug Distributor"
    },
    {
      "code": "C118412",
      "display": "Third-Party Logistics Provider"
    },
    {
      "code": "C118777",
      "display": "Licensing"
    },
    {
      "code": "C118778",
      "display": "Marketing Status"
    },
    {
      "code": "C122061",
      "display": "Outsourcing Animal Drug Compounding"
    },
    {
      "code": "C123723",
      "display": "Not Applicable"
    },
    {
      "code": "C124794",
      "display": "TABLET, CHEWABLE, EXTENDED RELEASE"
    },
    {
      "code": "C125710",
      "display": "Transfill"
    },
    {
      "code": "C128899",
      "display": "REMS Approval"
    },
    {
      "code": "C128997",
      "display": "Suprachoroidal"
    },
    {
      "code": "C132333",
      "display": "Approved Drug Product Manufactured Under Contract"
    },
    {
      "code": "C132334",
      "display": "OTC Monograph Drug Product Manufactured Under Contract"
    },
    {
      "code": "C132335",
      "display": "Unapproved Drug Product Manufactured Under Contract"
    },
    {
      "code": "C132737",
      "display": "Intracanalicular"
    },
    {
      "code": "C134876",
      "display": "Chewable Gel"
    },
    {
      "code": "C147579",
      "display": "Tablet with Sensor"
    },
    {
      "code": "C162846",
      "display": "Action"
    },
    {
      "code": "C162847",
      "display": "Inactivated"
    },
    {
      "code": "C16738",
      "display": "INHALER"
    },
    {
      "code": "C17423",
      "display": "DRUG DELIVERY SYSTEM"
    },
    {
      "code": "C175238",
      "display": "Multi-Market Approved Product"
    },
    {
      "code": "C175317",
      "display": "SIP Foreign Seller"
    },
    {
      "code": "C175462",
      "display": "SIP Approved Drug"
    },
    {
      "code": "C181659",
      "display": "Outsourcing Facility Compounded Human Drug Product (Exempt From Approval Requirements)"
    },
    {
      "code": "C185352",
      "display": "Drug-eluting Contact Lens"
    },
    {
      "code": "C190698",
      "display": "Outsourcing Facility Compounded Human Drug Product (Not Marketed - Not Distributed)"
    },
    {
      "code": "C200263",
      "display": "OTC Monograph Drug"
    },
    {
      "code": "C25158",
      "display": "CAPSULE"
    },
    {
      "code": "C25391",
      "display": "ANALYSIS"
    },
    {
      "code": "C25394",
      "display": "PILL"
    },
    {
      "code": "C25397",
      "display": "APPLICATION"
    },
    {
      "code": "C25488",
      "display": "DOSE"
    },
    {
      "code": "C28161",
      "display": "INTRAMUSCULAR"
    },
    {
      "code": "C28944",
      "display": "CREAM"
    },
    {
      "code": "C29167",
      "display": "LOTION"
    },
    {
      "code": "C29269",
      "display": "MOUTHWASH"
    },
    {
      "code": "C38192",
      "display": "AURICULAR (OTIC)"
    },
    {
      "code": "C38193",
      "display": "BUCCAL"
    },
    {
      "code": "C38194",
      "display": "CONJUNCTIVAL"
    },
    {
      "code": "C38197",
      "display": "DENTAL"
    },
    {
      "code": "C38198",
      "display": "SOFT TISSUE"
    },
    {
      "code": "C38200",
      "display": "HEMODIALYSIS"
    },
    {
      "code": "C38203",
      "display": "IONTOPHORESIS"
    },
    {
      "code": "C38205",
      "display": "ENDOCERVICAL"
    },
    {
      "code": "C38206",
      "display": "ENDOSINUSIAL"
    },
    {
      "code": "C38207",
      "display": "INTRATHORACIC"
    },
    {
      "code": "C38208",
      "display": "ENDOTRACHEAL"
    },
    {
      "code": "C38209",
      "display": "ENTERAL"
    },
    {
      "code": "C38210",
      "display": "EPIDURAL"
    },
    {
      "code": "C38211",
      "display": "EXTRA-AMNIOTIC"
    },
    {
      "code": "C38212",
      "display": "EXTRACORPOREAL"
    },
    {
      "code": "C38215",
      "display": "INFILTRATION"
    },
    {
      "code": "C38216",
      "display": "RESPIRATORY (INHALATION)"
    },
    {
      "code": "C38217",
      "display": "INTRACORONAL, DENTAL"
    },
    {
      "code": "C38218",
      "display": "INTRACORONARY"
    },
    {
      "code": "C38219",
      "display": "INTERSTITIAL"
    },
    {
      "code": "C38220",
      "display": "INTRA-ABDOMINAL"
    },
    {
      "code": "C38221",
      "display": "INTRA-AMNIOTIC"
    },
    {
      "code": "C38222",
      "display": "INTRA-ARTERIAL"
    },
    {
      "code": "C38223",
      "display": "INTRA-ARTICULAR"
    },
    {
      "code": "C38224",
      "display": "INTRABILIARY"
    },
    {
      "code": "C38225",
      "display": "INTRABRONCHIAL"
    },
    {
      "code": "C38226",
      "display": "INTRABURSAL"
    },
    {
      "code": "C38227",
      "display": "INTRACARDIAC"
    },
    {
      "code": "C38228",
      "display": "INTRACARTILAGINOUS"
    },
    {
      "code": "C38229",
      "display": "INTRACAUDAL"
    },
    {
      "code": "C38230",
      "display": "INTRACAVERNOUS"
    },
    {
      "code": "C38231",
      "display": "INTRACAVITARY"
    },
    {
      "code": "C38232",
      "display": "INTRACEREBRAL"
    },
    {
      "code": "C38233",
      "display": "INTRACISTERNAL"
    },
    {
      "code": "C38234",
      "display": "INTRACORNEAL"
    },
    {
      "code": "C38235",
      "display": "INTRACORPORUS CAVERNOSUM"
    },
    {
      "code": "C38236",
      "display": "INTRACRANIAL"
    },
    {
      "code": "C38238",
      "display": "INTRADERMAL"
    },
    {
      "code": "C38239",
      "display": "INTRADISCAL"
    },
    {
      "code": "C38240",
      "display": "INTRADUCTAL"
    },
    {
      "code": "C38241",
      "display": "INTRADUODENAL"
    },
    {
      "code": "C38242",
      "display": "INTRADURAL"
    },
    {
      "code": "C38243",
      "display": "INTRAEPIDERMAL"
    },
    {
      "code": "C38245",
      "display": "INTRAESOPHAGEAL"
    },
    {
      "code": "C38246",
      "display": "INTRAGASTRIC"
    },
    {
      "code": "C38247",
      "display": "INTRAGINGIVAL"
    },
    {
      "code": "C38248",
      "display": "INTRAHEPATIC"
    },
    {
      "code": "C38249",
      "display": "INTRAILEAL"
    },
    {
      "code": "C38250",
      "display": "INTRALESIONAL"
    },
    {
      "code": "C38251",
      "display": "INTRALUMINAL"
    },
    {
      "code": "C38252",
      "display": "INTRALYMPHATIC"
    },
    {
      "code": "C38253",
      "display": "INTRAMEDULLARY"
    },
    {
      "code": "C38254",
      "display": "INTRAMENINGEAL"
    },
    {
      "code": "C38255",
      "display": "INTRAOCULAR"
    },
    {
      "code": "C38256",
      "display": "INTRAOVARIAN"
    },
    {
      "code": "C38257",
      "display": "INTRAPERICARDIAL"
    },
    {
      "code": "C38258",
      "display": "INTRAPERITONEAL"
    },
    {
      "code": "C38259",
      "display": "INTRAPLEURAL"
    },
    {
      "code": "C38260",
      "display": "INTRAPROSTATIC"
    },
    {
      "code": "C38261",
      "display": "INTRAPULMONARY"
    },
    {
      "code": "C38262",
      "display": "INTRASINAL"
    },
    {
      "code": "C38263",
      "display": "INTRASPINAL"
    },
    {
      "code": "C38264",
      "display": "INTRASYNOVIAL"
    },
    {
      "code": "C38265",
      "display": "INTRATENDINOUS"
    },
    {
      "code": "C38266",
      "display": "INTRATESTICULAR"
    },
    {
      "code": "C38267",
      "display": "INTRATHECAL"
    },
    {
      "code": "C38268",
      "display": "INTRATUBULAR"
    },
    {
      "code": "C38269",
      "display": "INTRATUMOR"
    },
    {
      "code": "C38270",
      "display": "INTRATYMPANIC"
    },
    {
      "code": "C38271",
      "display": "URETHRAL"
    },
    {
      "code": "C38272",
      "display": "INTRAUTERINE"
    },
    {
      "code": "C38273",
      "display": "INTRAVASCULAR"
    },
    {
      "code": "C38274",
      "display": "INTRAVENOUS BOLUS"
    },
    {
      "code": "C38276",
      "display": "INTRAVENOUS"
    },
    {
      "code": "C38277",
      "display": "INTRAVENTRICULAR"
    },
    {
      "code": "C38278",
      "display": "INTRAVESICAL"
    },
    {
      "code": "C38279",
      "display": "INTRAVENOUS DRIP"
    },
    {
      "code": "C38280",
      "display": "INTRAVITREAL"
    },
    {
      "code": "C38281",
      "display": "IRRIGATION"
    },
    {
      "code": "C38282",
      "display": "LARYNGEAL"
    },
    {
      "code": "C38283",
      "display": "TRANSMUCOSAL"
    },
    {
      "code": "C38284",
      "display": "NASAL"
    },
    {
      "code": "C38285",
      "display": "NASOGASTRIC"
    },
    {
      "code": "C38286",
      "display": "OCCLUSIVE DRESSING TECHNIQUE"
    },
    {
      "code": "C38287",
      "display": "OPHTHALMIC"
    },
    {
      "code": "C38288",
      "display": "ORAL"
    },
    {
      "code": "C38289",
      "display": "OROPHARYNGEAL"
    },
    {
      "code": "C38290",
      "display": "OTHER"
    },
    {
      "code": "C38291",
      "display": "PARENTERAL"
    },
    {
      "code": "C38292",
      "display": "PERIARTICULAR"
    },
    {
      "code": "C38293",
      "display": "PERINEURAL"
    },
    {
      "code": "C38294",
      "display": "PERIODONTAL"
    },
    {
      "code": "C38295",
      "display": "RECTAL"
    },
    {
      "code": "C38296",
      "display": "RETROBULBAR"
    },
    {
      "code": "C38297",
      "display": "SUBARACHNOID"
    },
    {
      "code": "C38298",
      "display": "SUBCONJUNCTIVAL"
    },
    {
      "code": "C38299",
      "display": "SUBCUTANEOUS"
    },
    {
      "code": "C38300",
      "display": "SUBLINGUAL"
    },
    {
      "code": "C38301",
      "display": "SUBMUCOSAL"
    },
    {
      "code": "C38304",
      "display": "TOPICAL"
    },
    {
      "code": "C38305",
      "display": "TRANSDERMAL"
    },
    {
      "code": "C38307",
      "display": "TRANSPLACENTAL"
    },
    {
      "code": "C38308",
      "display": "TRANSTRACHEAL"
    },
    {
      "code": "C38309",
      "display": "TRANSTYMPANIC"
    },
    {
      "code": "C38310",
      "display": "UNASSIGNED"
    },
    {
      "code": "C38311",
      "display": "UNKNOWN"
    },
    {
      "code": "C38312",
      "display": "URETERAL"
    },
    {
      "code": "C38313",
      "display": "VAGINAL"
    },
    {
      "code": "C38633",
      "display": "ELECTRO-OSMOSIS"
    },
    {
      "code": "C38675",
      "display": "CUTANEOUS"
    },
    {
      "code": "C38676",
      "display": "PERCUTANEOUS"
    },
    {
      "code": "C38677",
      "display": "PERIDURAL"
    },
    {
      "code": "C41332",
      "display": "ADVERSE REACTION"
    },
    {
      "code": "C42679",
      "display": "DOUCHE"
    },
    {
      "code": "C42763",
      "display": "DRESSING"
    },
    {
      "code": "C42794",
      "display": "TUBE"
    },
    {
      "code": "C42887",
      "display": "AEROSOL"
    },
    {
      "code": "C42888",
      "display": "AEROSOL, FOAM"
    },
    {
      "code": "C42889",
      "display": "AEROSOL, SPRAY"
    },
    {
      "code": "C42890",
      "display": "BEAD"
    },
    {
      "code": "C42892",
      "display": "BAR, CHEWABLE"
    },
    {
      "code": "C42893",
      "display": "TABLET, CHEWABLE"
    },
    {
      "code": "C42894",
      "display": "GUM, CHEWING"
    },
    {
      "code": "C42895",
      "display": "CAPSULE, COATED"
    },
    {
      "code": "C42896",
      "display": "CAPSULE, COATED PELLETS"
    },
    {
      "code": "C42897",
      "display": "TABLET, COATED"
    },
    {
      "code": "C42898",
      "display": "SOLUTION, CONCENTRATE"
    },
    {
      "code": "C42899",
      "display": "INJECTION, SOLUTION, CONCENTRATE"
    },
    {
      "code": "C42901",
      "display": "CRYSTAL"
    },
    {
      "code": "C42902",
      "display": "CAPSULE, DELAYED RELEASE"
    },
    {
      "code": "C42903",
      "display": "GRANULE, DELAYED RELEASE"
    },
    {
      "code": "C42904",
      "display": "CAPSULE, DELAYED RELEASE PELLETS"
    },
    {
      "code": "C42905",
      "display": "TABLET, DELAYED RELEASE"
    },
    {
      "code": "C42906",
      "display": "GEL, DENTIFRICE"
    },
    {
      "code": "C42907",
      "display": "PASTE, DENTIFRICE"
    },
    {
      "code": "C42908",
      "display": "POWDER, DENTIFRICE"
    },
    {
      "code": "C42909",
      "display": "GRANULE, EFFERVESCENT"
    },
    {
      "code": "C42910",
      "display": "TABLET, EFFERVESCENT"
    },
    {
      "code": "C42911",
      "display": "PATCH, EXTENDED RELEASE, ELECTRICALLY CONTROLLED"
    },
    {
      "code": "C42912",
      "display": "ELIXIR"
    },
    {
      "code": "C42913",
      "display": "EMULSION"
    },
    {
      "code": "C42914",
      "display": "INJECTION, EMULSION"
    },
    {
      "code": "C42915",
      "display": "ENEMA"
    },
    {
      "code": "C42916",
      "display": "CAPSULE, EXTENDED RELEASE"
    },
    {
      "code": "C42917",
      "display": "CAPSULE, COATED, EXTENDED RELEASE"
    },
    {
      "code": "C42918",
      "display": "PELLETS, COATED, EXTENDED RELEASE"
    },
    {
      "code": "C42920",
      "display": "FILM, EXTENDED RELEASE"
    },
    {
      "code": "C42921",
      "display": "GRANULE, FOR SUSPENSION, EXTENDED RELEASE"
    },
    {
      "code": "C42922",
      "display": "INSERT, EXTENDED RELEASE"
    },
    {
      "code": "C42923",
      "display": "PATCH, EXTENDED RELEASE"
    },
    {
      "code": "C42924",
      "display": "SUPPOSITORY, EXTENDED RELEASE"
    },
    {
      "code": "C42925",
      "display": "SUSPENSION, EXTENDED RELEASE"
    },
    {
      "code": "C42926",
      "display": "INJECTION, SUSPENSION, EXTENDED RELEASE"
    },
    {
      "code": "C42927",
      "display": "TABLET, EXTENDED RELEASE"
    },
    {
      "code": "C42928",
      "display": "CAPSULE, FILM COATED, EXTENDED RELEASE"
    },
    {
      "code": "C42929",
      "display": "EXTRACT"
    },
    {
      "code": "C42930",
      "display": "TABLET, FILM COATED, EXTENDED RELEASE"
    },
    {
      "code": "C42931",
      "display": "TABLET, FILM COATED"
    },
    {
      "code": "C42932",
      "display": "FILM"
    },
    {
      "code": "C42933",
      "display": "GAS"
    },
    {
      "code": "C42934",
      "display": "GEL"
    },
    {
      "code": "C42935",
      "display": "SOLUTION, GEL FORMING, EXTENDED RELEASE"
    },
    {
      "code": "C42936",
      "display": "CAPSULE, GELATIN COATED"
    },
    {
      "code": "C42937",
      "display": "GLOBULE"
    },
    {
      "code": "C42938",
      "display": "GRANULE"
    },
    {
      "code": "C42939",
      "display": "GRANULE, FOR SOLUTION"
    },
    {
      "code": "C42940",
      "display": "GRANULE, FOR SUSPENSION"
    },
    {
      "code": "C42942",
      "display": "IMPLANT"
    },
    {
      "code": "C42943",
      "display": "PELLET, IMPLANTABLE"
    },
    {
      "code": "C42944",
      "display": "INHALANT"
    },
    {
      "code": "C42945",
      "display": "INJECTION, SOLUTION"
    },
    {
      "code": "C42946",
      "display": "INJECTION"
    },
    {
      "code": "C42947",
      "display": "IRRIGANT"
    },
    {
      "code": "C42948",
      "display": "JELLY"
    },
    {
      "code": "C42949",
      "display": "LINIMENT"
    },
    {
      "code": "C42950",
      "display": "INJECTION, LIPID COMPLEX"
    },
    {
      "code": "C42951",
      "display": "INJECTION, SUSPENSION, LIPOSOMAL"
    },
    {
      "code": "C42952",
      "display": "LIPSTICK"
    },
    {
      "code": "C42953",
      "display": "LIQUID"
    },
    {
      "code": "C42954",
      "display": "CAPSULE, LIQUID FILLED"
    },
    {
      "code": "C42955",
      "display": "LOZENGE"
    },
    {
      "code": "C42956",
      "display": "INJECTION, POWDER, LYOPHILIZED, FOR SUSPENSION, EXTENDED RELEASE"
    },
    {
      "code": "C42957",
      "display": "INJECTION, POWDER, LYOPHILIZED, FOR SOLUTION"
    },
    {
      "code": "C42958",
      "display": "INJECTION, POWDER, LYOPHILIZED, FOR SUSPENSION"
    },
    {
      "code": "C42959",
      "display": "INJECTION, POWDER, LYOPHILIZED, FOR LIPOSOMAL SUSPENSION"
    },
    {
      "code": "C42960",
      "display": "AEROSOL, METERED"
    },
    {
      "code": "C42961",
      "display": "POWDER, METERED"
    },
    {
      "code": "C42962",
      "display": "SPRAY, METERED"
    },
    {
      "code": "C42963",
      "display": "TABLET, MULTILAYER, EXTENDED RELEASE"
    },
    {
      "code": "C42964",
      "display": "TABLET, MULTILAYER"
    },
    {
      "code": "C42965",
      "display": "OIL"
    },
    {
      "code": "C42966",
      "display": "OINTMENT"
    },
    {
      "code": "C42967",
      "display": "PASTE"
    },
    {
      "code": "C42968",
      "display": "PATCH"
    },
    {
      "code": "C42969",
      "display": "PELLET"
    },
    {
      "code": "C42970",
      "display": "PLASTER"
    },
    {
      "code": "C42971",
      "display": "AEROSOL, POWDER"
    },
    {
      "code": "C42972",
      "display": "POWDER"
    },
    {
      "code": "C42973",
      "display": "POWDER, FOR SOLUTION"
    },
    {
      "code": "C42974",
      "display": "INJECTION, POWDER, FOR SOLUTION"
    },
    {
      "code": "C42975",
      "display": "POWDER, FOR SUSPENSION"
    },
    {
      "code": "C42976",
      "display": "INJECTION, POWDER, FOR SUSPENSION"
    },
    {
      "code": "C42977",
      "display": "INJECTION, POWDER, FOR SUSPENSION, EXTENDED RELEASE"
    },
    {
      "code": "C42979",
      "display": "RINSE"
    },
    {
      "code": "C42980",
      "display": "SALVE"
    },
    {
      "code": "C42981",
      "display": "SHAMPOO"
    },
    {
      "code": "C42982",
      "display": "SHAMPOO, SUSPENSION"
    },
    {
      "code": "C42983",
      "display": "SOAP"
    },
    {
      "code": "C42984",
      "display": "FILM, SOLUBLE"
    },
    {
      "code": "C42985",
      "display": "TABLET, SOLUBLE"
    },
    {
      "code": "C42986",
      "display": "SOLUTION"
    },
    {
      "code": "C42987",
      "display": "SOLUTION, FOR SLUSH"
    },
    {
      "code": "C42988",
      "display": "INJECTION, SUSPENSION, SONICATED"
    },
    {
      "code": "C42989",
      "display": "SPRAY"
    },
    {
      "code": "C42990",
      "display": "SPRAY, SUSPENSION"
    },
    {
      "code": "C42991",
      "display": "STICK"
    },
    {
      "code": "C42992",
      "display": "TABLET, SUGAR COATED"
    },
    {
      "code": "C42993",
      "display": "SUPPOSITORY"
    },
    {
      "code": "C42994",
      "display": "SUSPENSION"
    },
    {
      "code": "C42995",
      "display": "INJECTION, SUSPENSION"
    },
    {
      "code": "C42996",
      "display": "SYRUP"
    },
    {
      "code": "C42997",
      "display": "TABLET, DELAYED RELEASE PARTICLES"
    },
    {
      "code": "C42998",
      "display": "TABLET"
    },
    {
      "code": "C42999",
      "display": "TABLET, ORALLY DISINTEGRATING"
    },
    {
      "code": "C43000",
      "display": "TINCTURE"
    },
    {
      "code": "C43001",
      "display": "TROCHE"
    },
    {
      "code": "C43003",
      "display": "WAFER"
    },
    {
      "code": "C43165",
      "display": "AMPULE"
    },
    {
      "code": "C43166",
      "display": "APPLICATOR"
    },
    {
      "code": "C43167",
      "display": "BAG"
    },
    {
      "code": "C43168",
      "display": "BLISTER PACK"
    },
    {
      "code": "C43169",
      "display": "BOTTLE"
    },
    {
      "code": "C43170",
      "display": "BOTTLE, DISPENSING"
    },
    {
      "code": "C43171",
      "display": "BOTTLE, DROPPER"
    },
    {
      "code": "C43172",
      "display": "BOTTLE, GLASS"
    },
    {
      "code": "C43173",
      "display": "BOTTLE, PLASTIC"
    },
    {
      "code": "C43174",
      "display": "BOTTLE, PUMP"
    },
    {
      "code": "C43175",
      "display": "BOTTLE, SPRAY"
    },
    {
      "code": "C43176",
      "display": "BOTTLE, UNIT-DOSE"
    },
    {
      "code": "C43177",
      "display": "BOTTLE, WITH APPLICATOR"
    },
    {
      "code": "C43178",
      "display": "BOX"
    },
    {
      "code": "C43179",
      "display": "Box, Unit-Dose"
    },
    {
      "code": "C43180",
      "display": "CAN"
    },
    {
      "code": "C43181",
      "display": "CANISTER"
    },
    {
      "code": "C43182",
      "display": "CARTON"
    },
    {
      "code": "C43183",
      "display": "CARTRIDGE"
    },
    {
      "code": "C43184",
      "display": "CASE"
    },
    {
      "code": "C43185",
      "display": "CELLO PACK"
    },
    {
      "code": "C43186",
      "display": "CONTAINER"
    },
    {
      "code": "C43187",
      "display": "CUP"
    },
    {
      "code": "C43188",
      "display": "CUP, UNIT-DOSE"
    },
    {
      "code": "C43189",
      "display": "CYLINDER"
    },
    {
      "code": "C43190",
      "display": "DEWAR"
    },
    {
      "code": "C43191",
      "display": "DIALPACK"
    },
    {
      "code": "C43192",
      "display": "DOSE PACK"
    },
    {
      "code": "C43193",
      "display": "DRUM"
    },
    {
      "code": "C43194",
      "display": "INHALER, REFILL"
    },
    {
      "code": "C43195",
      "display": "JAR"
    },
    {
      "code": "C43196",
      "display": "JUG"
    },
    {
      "code": "C43197",
      "display": "KIT"
    },
    {
      "code": "C43198",
      "display": "PACKAGE, COMBINATION"
    },
    {
      "code": "C43199",
      "display": "PACKET"
    },
    {
      "code": "C43200",
      "display": "POUCH"
    },
    {
      "code": "C43201",
      "display": "SUPERSACK"
    },
    {
      "code": "C43202",
      "display": "SYRINGE"
    },
    {
      "code": "C43203",
      "display": "SYRINGE, GLASS"
    },
    {
      "code": "C43204",
      "display": "SYRINGE, PLASTIC"
    },
    {
      "code": "C43205",
      "display": "TABMINDER"
    },
    {
      "code": "C43206",
      "display": "TANK"
    },
    {
      "code": "C43207",
      "display": "TUBE, WITH APPLICATOR"
    },
    {
      "code": "C43208",
      "display": "VIAL, DISPENSING"
    },
    {
      "code": "C43209",
      "display": "VIAL, GLASS"
    },
    {
      "code": "C43210",
      "display": "VIAL, MULTI-DOSE"
    },
    {
      "code": "C43211",
      "display": "VIAL, PATENT DELIVERY SYSTEM"
    },
    {
      "code": "C43212",
      "display": "VIAL, PHARMACY BULK PACKAGE"
    },
    {
      "code": "C43213",
      "display": "VIAL, PIGGYBACK"
    },
    {
      "code": "C43214",
      "display": "VIAL, PLASTIC"
    },
    {
      "code": "C43215",
      "display": "VIAL, SINGLE-DOSE"
    },
    {
      "code": "C43216",
      "display": "VIAL, SINGLE-USE"
    },
    {
      "code": "C43226",
      "display": "VIAL"
    },
    {
      "code": "C43233",
      "display": "PACKAGE"
    },
    {
      "code": "C43360",
      "display": "MANUFACTURE"
    },
    {
      "code": "C43525",
      "display": "DISC"
    },
    {
      "code": "C47892",
      "display": "TAMPON"
    },
    {
      "code": "C47897",
      "display": "TAPE"
    },
    {
      "code": "C47898",
      "display": "SWAB"
    },
    {
      "code": "C47912",
      "display": "SPONGE"
    },
    {
      "code": "C47913",
      "display": "POULTICE"
    },
    {
      "code": "C47914",
      "display": "STRIP"
    },
    {
      "code": "C47915",
      "display": "INTRAUTERINE DEVICE"
    },
    {
      "code": "C47916",
      "display": "KIT"
    },
    {
      "code": "C48323",
      "display": "BLACK"
    },
    {
      "code": "C48324",
      "display": "GRAY"
    },
    {
      "code": "C48325",
      "display": "WHITE"
    },
    {
      "code": "C48326",
      "display": "RED"
    },
    {
      "code": "C48327",
      "display": "PURPLE"
    },
    {
      "code": "C48328",
      "display": "PINK"
    },
    {
      "code": "C48329",
      "display": "GREEN"
    },
    {
      "code": "C48330",
      "display": "YELLOW"
    },
    {
      "code": "C48331",
      "display": "ORANGE"
    },
    {
      "code": "C48332",
      "display": "BROWN"
    },
    {
      "code": "C48333",
      "display": "BLUE"
    },
    {
      "code": "C48334",
      "display": "TURQUOISE"
    },
    {
      "code": "C48335",
      "display": "BULLET"
    },
    {
      "code": "C48336",
      "display": "CAPSULE"
    },
    {
      "code": "C48337",
      "display": "CLOVER"
    },
    {
      "code": "C48338",
      "display": "DIAMOND"
    },
    {
      "code": "C48339",
      "display": "DOUBLE CIRCLE"
    },
    {
      "code": "C48340",
      "display": "FREEFORM"
    },
    {
      "code": "C48341",
      "display": "GEAR"
    },
    {
      "code": "C48342",
      "display": "HEPTAGON (7 sided)"
    },
    {
      "code": "C48343",
      "display": "HEXAGON (6 sided)"
    },
    {
      "code": "C48344",
      "display": "OCTAGON (8 sided)"
    },
    {
      "code": "C48345",
      "display": "OVAL"
    },
    {
      "code": "C48346",
      "display": "PENTAGON (5 sided)"
    },
    {
      "code": "C48347",
      "display": "RECTANGLE"
    },
    {
      "code": "C48348",
      "display": "ROUND"
    },
    {
      "code": "C48349",
      "display": "SEMI-CIRCLE"
    },
    {
      "code": "C48350",
      "display": "SQUARE"
    },
    {
      "code": "C48351",
      "display": "TEAR"
    },
    {
      "code": "C48352",
      "display": "TRAPEZOID"
    },
    {
      "code": "C48353",
      "display": "TRIANGLE"
    },
    {
      "code": "C48473",
      "display": "AMPULE"
    },
    {
      "code": "C48474",
      "display": "BAG"
    },
    {
      "code": "C48475",
      "display": "BAR"
    },
    {
      "code": "C48476",
      "display": "BOLUS"
    },
    {
      "code": "C48477",
      "display": "BOTTLE"
    },
    {
      "code": "C48478",
      "display": "BOX"
    },
    {
      "code": "C48479",
      "display": "CAN"
    },
    {
      "code": "C48480",
      "display": "CAPSULE"
    },
    {
      "code": "C48481",
      "display": "CARTRIDGE"
    },
    {
      "code": "C48482",
      "display": "CLINICAL UNITS"
    },
    {
      "code": "C48483",
      "display": "COAT"
    },
    {
      "code": "C48484",
      "display": "CONTAINER"
    },
    {
      "code": "C48485",
      "display": "COUNT"
    },
    {
      "code": "C48489",
      "display": "CYLINDER"
    },
    {
      "code": "C48490",
      "display": "DISK"
    },
    {
      "code": "C48491",
      "display": "DROPS"
    },
    {
      "code": "C48492",
      "display": "DRUM"
    },
    {
      "code": "C48496",
      "display": "GENERATOR"
    },
    {
      "code": "C48498",
      "display": "HOMEOPATHIC DILUTION"
    },
    {
      "code": "C48499",
      "display": "IMPLANT"
    },
    {
      "code": "C48501",
      "display": "INHALATION"
    },
    {
      "code": "C48502",
      "display": "JAR"
    },
    {
      "code": "C48503",
      "display": "KALLIKREIN INHIBITOR UNIT"
    },
    {
      "code": "C48504",
      "display": "KIT"
    },
    {
      "code": "C48506",
      "display": "LOZENGE"
    },
    {
      "code": "C48520",
      "display": "PACKAGE"
    },
    {
      "code": "C48521",
      "display": "PACKET"
    },
    {
      "code": "C48522",
      "display": "PARTS"
    },
    {
      "code": "C48524",
      "display": "PATCH"
    },
    {
      "code": "C48525",
      "display": "PELLET"
    },
    {
      "code": "C48530",
      "display": "POUCH"
    },
    {
      "code": "C48532",
      "display": "PRESSOR UNITS"
    },
    {
      "code": "C48535",
      "display": "SATURATED"
    },
    {
      "code": "C48536",
      "display": "SCOOPFUL"
    },
    {
      "code": "C48537",
      "display": "SPRAY"
    },
    {
      "code": "C48538",
      "display": "STRIP"
    },
    {
      "code": "C48539",
      "display": "SUPPOSITORY"
    },
    {
      "code": "C48540",
      "display": "SYRINGE"
    },
    {
      "code": "C48542",
      "display": "TABLET"
    },
    {
      "code": "C48543",
      "display": "TAMPON"
    },
    {
      "code": "C48545",
      "display": "TEST"
    },
    {
      "code": "C48548",
      "display": "TROCHE"
    },
    {
      "code": "C48549",
      "display": "TUBE"
    },
    {
      "code": "C48551",
      "display": "VIAL"
    },
    {
      "code": "C48552",
      "display": "WAFER"
    },
    {
      "code": "C48623",
      "display": "NOT APPLICABLE"
    },
    {
      "code": "C48624",
      "display": "NOT APPLICABLE"
    },
    {
      "code": "C48626",
      "display": "NOT STATED"
    },
    {
      "code": "C48672",
      "display": "CI"
    },
    {
      "code": "C48675",
      "display": "CII"
    },
    {
      "code": "C48676",
      "display": "CIII"
    },
    {
      "code": "C48677",
      "display": "CIV"
    },
    {
      "code": "C48679",
      "display": "CV"
    },
    {
      "code": "C50646",
      "display": "CONTRAINDICATION"
    },
    {
      "code": "C53438",
      "display": "TRAY"
    },
    {
      "code": "C53495",
      "display": "BEAD"
    },
    {
      "code": "C53498",
      "display": "BLOCK"
    },
    {
      "code": "C53499",
      "display": "FILM"
    },
    {
      "code": "C53502",
      "display": "SPONGE"
    },
    {
      "code": "C53503",
      "display": "STICK"
    },
    {
      "code": "C53504",
      "display": "SWAB"
    },
    {
      "code": "C54027",
      "display": "PATIENT PROBLEM"
    },
    {
      "code": "C54346",
      "display": "DOSE MODIFICATION"
    },
    {
      "code": "C54350",
      "display": "SECOND LINE TREATMENT"
    },
    {
      "code": "C54351",
      "display": "USE WITH CAUTION"
    },
    {
      "code": "C54352",
      "display": "LIMITED OR NO INFORMATION"
    },
    {
      "code": "C54355",
      "display": "INCREASED DRUG LEVEL"
    },
    {
      "code": "C54356",
      "display": "DECREASED DRUG LEVEL"
    },
    {
      "code": "C54357",
      "display": "INCREASED CONCOMITANT DRUG LEVEL"
    },
    {
      "code": "C54358",
      "display": "DECREASED CONCOMITANT DRUG LEVEL"
    },
    {
      "code": "C54386",
      "display": "PHARMACOKINETIC EFFECT"
    },
    {
      "code": "C54564",
      "display": "BLISTER"
    },
    {
      "code": "C54602",
      "display": "INCREASED DRUG CMAX"
    },
    {
      "code": "C54603",
      "display": "INCREASED DRUG HALF LIFE"
    },
    {
      "code": "C54604",
      "display": "INCREASED DRUG TMAX"
    },
    {
      "code": "C54605",
      "display": "INCREASED DRUG AUC"
    },
    {
      "code": "C54606",
      "display": "DECREASED DRUG CMAX"
    },
    {
      "code": "C54607",
      "display": "DECREASED DRUG HALF LIFE"
    },
    {
      "code": "C54608",
      "display": "DECREASED DRUG TMAX"
    },
    {
      "code": "C54609",
      "display": "DECREASED DRUG AUC"
    },
    {
      "code": "C54610",
      "display": "INCREASED CONCOMITANT DRUG CMAX"
    },
    {
      "code": "C54611",
      "display": "INCREASED CONCOMITANT DRUG HALF LIFE"
    },
    {
      "code": "C54612",
      "display": "INCREASED CONCOMITANT DRUG TMAX"
    },
    {
      "code": "C54613",
      "display": "INCREASED CONCOMITANT DRUG AUC"
    },
    {
      "code": "C54614",
      "display": "DECREASED CONCOMITANT DRUG AUC"
    },
    {
      "code": "C54615",
      "display": "DECREASED CONCOMITANT DRUG CMAX"
    },
    {
      "code": "C54616",
      "display": "DECREASED CONCOMITANT DRUG HALF LIFE"
    },
    {
      "code": "C54617",
      "display": "DECREASED CONCOMITANT DRUG TMAX"
    },
    {
      "code": "C54702",
      "display": "CARTON"
    },
    {
      "code": "C54703",
      "display": "CUP"
    },
    {
      "code": "C54704",
      "display": "TRAY"
    },
    {
      "code": "C54708",
      "display": "INTERACTION"
    },
    {
      "code": "C60654",
      "display": "CONDITIONAL APPROVAL"
    },
    {
      "code": "C60655",
      "display": "DURATION OF USE"
    },
    {
      "code": "C60884",
      "display": "CLOTH"
    },
    {
      "code": "C60891",
      "display": "CONCENTRATE"
    },
    {
      "code": "C60897",
      "display": "CREAM, AUGMENTED"
    },
    {
      "code": "C60926",
      "display": "FIBER, EXTENDED RELEASE"
    },
    {
      "code": "C60927",
      "display": "FOR SOLUTION"
    },
    {
      "code": "C60928",
      "display": "FOR SUSPENSION"
    },
    {
      "code": "C60929",
      "display": "FOR SUSPENSION, EXTENDED RELEASE"
    },
    {
      "code": "C60930",
      "display": "GEL, METERED"
    },
    {
      "code": "C60931",
      "display": "INJECTABLE, LIPOSOMAL"
    },
    {
      "code": "C60933",
      "display": "INSERT"
    },
    {
      "code": "C60934",
      "display": "LIQUID, EXTENDED RELEASE"
    },
    {
      "code": "C60957",
      "display": "LOTION, AUGMENTED"
    },
    {
      "code": "C60958",
      "display": "LOTION/SHAMPOO"
    },
    {
      "code": "C60984",
      "display": "OINTMENT, AUGMENTED"
    },
    {
      "code": "C60985",
      "display": "PASTILLE"
    },
    {
      "code": "C60988",
      "display": "RING"
    },
    {
      "code": "C60992",
      "display": "SOLUTION/DROPS"
    },
    {
      "code": "C60994",
      "display": "SOLUTION, GEL FORMING/DROPS"
    },
    {
      "code": "C60995",
      "display": "SUSPENSION/DROPS"
    },
    {
      "code": "C60997",
      "display": "TABLET, COATED PARTICLES"
    },
    {
      "code": "C61004",
      "display": "TABLET, FOR SOLUTION"
    },
    {
      "code": "C61005",
      "display": "TABLET, FOR SUSPENSION"
    },
    {
      "code": "C61006",
      "display": "TABLET, ORALLY DISINTEGRATING, DELAYED RELEASE"
    },
    {
      "code": "C61569",
      "display": "BLISTER PACK"
    },
    {
      "code": "C62274",
      "display": "CELLO PACK"
    },
    {
      "code": "C62275",
      "display": "INHALER"
    },
    {
      "code": "C62276",
      "display": "INSERT"
    },
    {
      "code": "C62412",
      "display": "APPLICATOR"
    },
    {
      "code": "C62413",
      "display": "CANISTER"
    },
    {
      "code": "C62414",
      "display": "CASE"
    },
    {
      "code": "C62415",
      "display": "DEWAR"
    },
    {
      "code": "C62416",
      "display": "DIALPACK"
    },
    {
      "code": "C62417",
      "display": "DOSE PACK"
    },
    {
      "code": "C62418",
      "display": "INHALER, REFILL"
    },
    {
      "code": "C62419",
      "display": "JUG"
    },
    {
      "code": "C62420",
      "display": "SUPERSACK"
    },
    {
      "code": "C62421",
      "display": "TABMINDER"
    },
    {
      "code": "C62422",
      "display": "TANK"
    },
    {
      "code": "C62609",
      "display": "RING"
    },
    {
      "code": "C64884",
      "display": "POWDER, EFFERVESCENT"
    },
    {
      "code": "C64984",
      "display": "INTRACAMERAL"
    },
    {
      "code": "C65103",
      "display": "SUBGINGIVAL"
    },
    {
      "code": "C69067",
      "display": "GRANULE, EXTENDED RELEASE"
    },
    {
      "code": "C70827",
      "display": "Salvage"
    },
    {
      "code": "C71586",
      "display": "EXPORT"
    },
    {
      "code": "C73330",
      "display": "UNITED STATES AGENT"
    },
    {
      "code": "C73360",
      "display": "ALMOND"
    },
    {
      "code": "C73361",
      "display": "ANISE"
    },
    {
      "code": "C73362",
      "display": "APPLE"
    },
    {
      "code": "C73363",
      "display": "APRICOT"
    },
    {
      "code": "C73364",
      "display": "BANANA"
    },
    {
      "code": "C73365",
      "display": "BERRY"
    },
    {
      "code": "C73366",
      "display": "BLACKBERRY"
    },
    {
      "code": "C73367",
      "display": "BLUEBERRY"
    },
    {
      "code": "C73368",
      "display": "BUBBLE GUM"
    },
    {
      "code": "C73369",
      "display": "BURGUNDY"
    },
    {
      "code": "C73370",
      "display": "BUTTER PECAN"
    },
    {
      "code": "C73371",
      "display": "BUTTERMINT"
    },
    {
      "code": "C73372",
      "display": "BUTTERSCOTCH"
    },
    {
      "code": "C73373",
      "display": "CARAMEL"
    },
    {
      "code": "C73374",
      "display": "CHEESE"
    },
    {
      "code": "C73375",
      "display": "CHERRY"
    },
    {
      "code": "C73376",
      "display": "CHOCOLATE"
    },
    {
      "code": "C73377",
      "display": "CINNAMON"
    },
    {
      "code": "C73378",
      "display": "CITRUS"
    },
    {
      "code": "C73379",
      "display": "COCONUT"
    },
    {
      "code": "C73380",
      "display": "COFFEE"
    },
    {
      "code": "C73381",
      "display": "COLA"
    },
    {
      "code": "C73382",
      "display": "COTTON CANDY"
    },
    {
      "code": "C73383",
      "display": "CRANBERRY"
    },
    {
      "code": "C73384",
      "display": "CREME DE MENTHE"
    },
    {
      "code": "C73385",
      "display": "CURACAO"
    },
    {
      "code": "C73386",
      "display": "CUSTARD"
    },
    {
      "code": "C73387",
      "display": "EGG NOG"
    },
    {
      "code": "C73388",
      "display": "FIG"
    },
    {
      "code": "C73389",
      "display": "FRUIT"
    },
    {
      "code": "C73390",
      "display": "FRUIT PUNCH"
    },
    {
      "code": "C73391",
      "display": "GRAPE"
    },
    {
      "code": "C73392",
      "display": "GRAPEFRUIT"
    },
    {
      "code": "C73393",
      "display": "GUARANA"
    },
    {
      "code": "C73394",
      "display": "HONEY"
    },
    {
      "code": "C73395",
      "display": "KIWI"
    },
    {
      "code": "C73396",
      "display": "LEMON"
    },
    {
      "code": "C73397",
      "display": "LICORICE"
    },
    {
      "code": "C73398",
      "display": "LIME"
    },
    {
      "code": "C73399",
      "display": "LIVER"
    },
    {
      "code": "C73400",
      "display": "MANGO"
    },
    {
      "code": "C73402",
      "display": "MEAT"
    },
    {
      "code": "C73403",
      "display": "MENTHOL"
    },
    {
      "code": "C73404",
      "display": "MINT"
    },
    {
      "code": "C73405",
      "display": "ORANGE BANANA"
    },
    {
      "code": "C73406",
      "display": "ORANGE"
    },
    {
      "code": "C73407",
      "display": "PEACH"
    },
    {
      "code": "C73408",
      "display": "PEPPERMINT"
    },
    {
      "code": "C73409",
      "display": "PINEAPPLE"
    },
    {
      "code": "C73410",
      "display": "PLUM"
    },
    {
      "code": "C73411",
      "display": "POMEGRANATE"
    },
    {
      "code": "C73412",
      "display": "RAISIN"
    },
    {
      "code": "C73413",
      "display": "RASPBERRY"
    },
    {
      "code": "C73414",
      "display": "ROOT BEER"
    },
    {
      "code": "C73415",
      "display": "RUM"
    },
    {
      "code": "C73416",
      "display": "SPEARMINT"
    },
    {
      "code": "C73417",
      "display": "STRAWBERRY"
    },
    {
      "code": "C73418",
      "display": "TANGERINE"
    },
    {
      "code": "C73419",
      "display": "TROPICAL FRUIT PUNCH"
    },
    {
      "code": "C73420",
      "display": "TUTTI FRUTTI"
    },
    {
      "code": "C73421",
      "display": "VANILLA"
    },
    {
      "code": "C73422",
      "display": "WALNUT"
    },
    {
      "code": "C73423",
      "display": "WATERMELON"
    },
    {
      "code": "C73424",
      "display": "WINTERGREEN"
    },
    {
      "code": "C73433",
      "display": "MAQUE TREE"
    },
    {
      "code": "C73582",
      "display": "Marketing Category"
    },
    {
      "code": "C73583",
      "display": "ANADA"
    },
    {
      "code": "C73584",
      "display": "ANDA"
    },
    {
      "code": "C73585",
      "display": "BLA"
    },
    {
      "code": "C73586",
      "display": "BULK ACTIVE INGREDIENT"
    },
    {
      "code": "C73587",
      "display": "BULK INACTIVE INGREDIENT"
    },
    {
      "code": "C73588",
      "display": "CONDITIONAL NADA"
    },
    {
      "code": "C73590",
      "display": "EXPORT ONLY"
    },
    {
      "code": "C73593",
      "display": "NADA"
    },
    {
      "code": "C73594",
      "display": "NDA"
    },
    {
      "code": "C73599",
      "display": "IMPORT"
    },
    {
      "code": "C73600",
      "display": "Business Operation"
    },
    {
      "code": "C73605",
      "display": "NDA AUTHORIZED GENERIC"
    },
    {
      "code": "C73606",
      "display": "REPACK"
    },
    {
      "code": "C73607",
      "display": "RELABEL"
    },
    {
      "code": "C73608",
      "display": "Distributes drug products under own private label"
    },
    {
      "code": "C73613",
      "display": "UNAPPROVED MEDICAL GAS"
    },
    {
      "code": "C73614",
      "display": "UNAPPROVED HOMEOPATHIC"
    },
    {
      "code": "C73615",
      "display": "UNAPPROVED VITAMIN DRUG"
    },
    {
      "code": "C73626",
      "display": "BULK INGREDIENT"
    },
    {
      "code": "C73627",
      "display": "UNAPPROVED DRUG OTHER MARKETING CATEGORY"
    },
    {
      "code": "C75302",
      "display": "IND"
    },
    {
      "code": "C79134",
      "display": "FISH"
    },
    {
      "code": "C79135",
      "display": "FLEXIBLE INTERMEDIATE BULK CONTAINER"
    },
    {
      "code": "C79136",
      "display": "PAIL"
    },
    {
      "code": "C79137",
      "display": "INTRAMAMMARY"
    },
    {
      "code": "C79138",
      "display": "INTRALINGUAL"
    },
    {
      "code": "C79139",
      "display": "INTRARUMINAL"
    },
    {
      "code": "C79141",
      "display": "INTRANODAL"
    },
    {
      "code": "C79142",
      "display": "INTRAOMENTUM"
    },
    {
      "code": "C79143",
      "display": "SUBRETINAL"
    },
    {
      "code": "C79144",
      "display": "INTRAEPICARDIAL"
    },
    {
      "code": "C79145",
      "display": "TRANSENDOCARDIAL"
    },
    {
      "code": "C79163",
      "display": "PROMOTIONAL MATERIALS"
    },
    {
      "code": "C80438",
      "display": "EXEMPT DEVICE"
    },
    {
      "code": "C80440",
      "display": "HUMANITARIAN DEVICE EXEMPTION"
    },
    {
      "code": "C80441",
      "display": "PREMARKET APPLICATION"
    },
    {
      "code": "C80442",
      "display": "PREMARKET NOTIFICATION"
    },
    {
      "code": "C80697",
      "display": "PAIL"
    },
    {
      "code": "C82332",
      "display": "PATCH"
    },
    {
      "code": "C82400",
      "display": "MARSHMALLOW"
    },
    {
      "code": "C82401",
      "display": "API MANUFACTURE"
    },
    {
      "code": "C82434",
      "display": "OUTSOURCING HUMAN DRUG COMPOUNDING"
    },
    {
      "code": "C82480",
      "display": "BALE"
    },
    {
      "code": "C82481",
      "display": "COLLAR"
    },
    {
      "code": "C82482",
      "display": "CRYOGENIC AMPULE"
    },
    {
      "code": "C82483",
      "display": "DIP"
    },
    {
      "code": "C82484",
      "display": "PAPER"
    },
    {
      "code": "C82485",
      "display": "RAILCAR"
    },
    {
      "code": "C82486",
      "display": "TAG"
    },
    {
      "code": "C82487",
      "display": "TRUCKLOAD"
    },
    {
      "code": "C84382",
      "display": "STERILIZE"
    },
    {
      "code": "C84386",
      "display": "PARTICLE SIZE REDUCTION"
    },
    {
      "code": "C84635",
      "display": "MEDICATED ANIMAL FEED MANUFACTURE"
    },
    {
      "code": "C84731",
      "display": "PACK"
    },
    {
      "code": "C84732",
      "display": "LABEL"
    },
    {
      "code": "C86952",
      "display": "DIETARY SUPPLEMENT"
    },
    {
      "code": "C86964",
      "display": "MEDICAL FOOD"
    },
    {
      "code": "C86965",
      "display": "COSMETIC"
    },
    {
      "code": "C87298",
      "display": "BOYSENBERRY"
    },
    {
      "code": "C87536",
      "display": "SMOKE STICK"
    },
    {
      "code": "C87537",
      "display": "SMOKE PAPER"
    },
    {
      "code": "C87538",
      "display": "INTRARUMINAL DEVICE, EXTENDED RELEASE"
    },
    {
      "code": "C87539",
      "display": "TAG"
    },
    {
      "code": "C87540",
      "display": "GRANULE FOR SUSPENSION, DELAYED RELEASE"
    },
    {
      "code": "C87541",
      "display": "POWDER, LYOPHILIZED"
    },
    {
      "code": "C87542",
      "display": "PENDANT"
    },
    {
      "code": "C89446",
      "display": "PIECE"
    },
    {
      "code": "C91403",
      "display": "POSITRON EMISSION TOMOGRAPHY DRUG PRODUCTION"
    },
    {
      "code": "C91803",
      "display": "GLOBULE"
    },
    {
      "code": "C92556",
      "display": "LEGALLY MARKETED UNAPPROVED NEW ANIMAL DRUGS FOR MINOR SPECIES"
    },
    {
      "code": "C92708",
      "display": "CAPSULE"
    },
    {
      "code": "C92709",
      "display": "CHICKEN"
    },
    {
      "code": "C92710",
      "display": "MALT"
    },
    {
      "code": "C94795",
      "display": "DRUG FOR FURTHER PROCESSING"
    },
    {
      "code": "C95600",
      "display": "APPROVED DRUG PRODUCT MANUFACTURED EXCLUSIVELY FOR PRIVATE LABEL DISTRIBUTOR"
    },
    {
      "code": "C95601",
      "display": "OTC MONOGRAPH DRUG PRODUCT MANUFACTURED EXCLUSIVELY FOR PRIVATE LABEL DISTRIBUTOR"
    },
    {
      "code": "C95602",
      "display": "UNAPPROVED DRUG PRODUCT MANUFACTURED EXCLUSIVELY FOR PRIVATE LABEL DISTRIBUTOR"
    },
    {
      "code": "C96793",
      "display": "BULK INGREDIENT FOR HUMAN PRESCRIPTION COMPOUNDING"
    },
    {
      "code": "C96794",
      "display": "BULK INGREDIENT FOR ANIMAL PRESCRIPTION COMPOUNDING"
    },
    {
      "code": "C96966",
      "display": "Emergency Use Authorization"
    },
    {
      "code": "C98252",
      "display": "BULK INGREDIENT FOR ANIMAL DRUG COMPOUNDING"
    },
    {
      "code": "C99285",
      "display": "Model Number"
    },
    {
      "code": "C99286",
      "display": "Catalog Number"
    },
    {
      "code": "C99287",
      "display": "Reference Number"
    },
    {
      "code": "C99288",
      "display": "Miscellaneous Identifier Types"
    },
    {
      "code": "C96113",
      "display": "Child Resistant Metal Container Closure",
      "designation": [
        {
          "use": {
            "system": "http://snomed.info/sct",
            "code": "900000000000013009"
          },
          "value": "Child-resistant, Metal"
        }
      ]
    },
    {
      "code": "C96114",
      "display": "Child Resistant Plastic Container Closure",
      "designation": [
        {
          "use": {
            "system": "http://snomed.info/sct",
            "code": "900000000000013009"
          },
          "value": "Child-resistant, Plastic"
        }
      ]
    },
    {
      "code": "C96115",
      "display": "Continuous Thread Metal Container Closure",
      "designation": [
        {
          "use": {
            "system": "http://snomed.info/sct",
            "code": "900000000000013009"
          },
          "value": "Continuous Thread, Metal"
        }
      ]
    },
    {
      "code": "C96116",
      "display": "Continuous Thread Plastic Container Closure",
      "designation": [
        {
          "use": {
            "system": "http://snomed.info/sct",
            "code": "900000000000013009"
          },
          "value": "Continuous Thread, Plastic"
        }
      ]
    },
    {
      "code": "C96117",
      "display": "Tamper Evident Metal Container Closure",
      "designation": [
        {
          "use": {
            "system": "http://snomed.info/sct",
            "code": "900000000000013009"
          },
          "value": "Tamper-evident, Metal"
        }
      ]
    },
    {
      "code": "C96118",
      "display": "Tamper Evident Plastic Container Closure",
      "designation": [
        {
          "use": {
            "system": "http://snomed.info/sct",
            "code": "900000000000013009"
          },
          "value": "Tamper-evident, Plastic"
        }
      ]
    },
    {
      "code": "C96119",
      "display": "Vacuum Sealed Metal Container Closure",
      "designation": [
        {
          "use": {
            "system": "http://snomed.info/sct",
            "code": "900000000000013009"
          },
          "value": "Vacuum, Metal"
        }
      ]
    },
    {
      "code": "C96120",
      "display": "Tamper Evident Composite Container Closure",
      "designation": [
        {
          "use": {
            "system": "http://snomed.info/sct",
            "code": "900000000000013009"
          },
          "value": "Tamper-evident, Composite"
        }
      ]
    },
    {
      "code": "C96121",
      "display": "Vacuum Sealed Plastic Container Closure",
      "designation": [
        {
          "use": {
            "system": "http://snomed.info/sct",
            "code": "900000000000013009"
          },
          "value": "Vacuum, Plastic"
        }
      ]
    },
    {
      "code": "C96122",
      "display": "Vacuum Sealed Composite Container Closure",
      "designation": [
        {
          "use": {
            "system": "http://snomed.info/sct",
            "code": "900000000000013009"
          },
          "value": "Vacuum, Composite"
        }
      ]
    },
    {
      "code": "C96123",
      "display": "Press-On/Twist-Off Metal Container Closure",
      "designation": [
        {
          "use": {
            "system": "http://snomed.info/sct",
            "code": "900000000000013009"
          },
          "value": "Press-on/twist-off, Metal"
        }
      ]
    },
    {
      "code": "C96124",
      "display": "Press-On Composite Container Closure",
      "designation": [
        {
          "use": {
            "system": "http://snomed.info/sct",
            "code": "900000000000013009"
          },
          "value": "Press-on, Composite"
        }
      ]
    },
    {
      "code": "C96125",
      "display": "Crown Metal Container Closure",
      "designation": [
        {
          "use": {
            "system": "http://snomed.info/sct",
            "code": "900000000000013009"
          },
          "value": "Crown, Metal"
        }
      ]
    },
    {
      "code": "C96126",
      "display": "Lug Metal Container Closure",
      "designation": [
        {
          "use": {
            "system": "http://snomed.info/sct",
            "code": "900000000000013009"
          },
          "value": "Lug, Metal"
        }
      ]
    },
    {
      "code": "C96127",
      "display": "Roll On Metal Container Closure",
      "designation": [
        {
          "use": {
            "system": "http://snomed.info/sct",
            "code": "900000000000013009"
          },
          "value": "Roll-on, Metal"
        }
      ]
    },
    {
      "code": "C96128",
      "display": "Flip-Top Dispensing Plastic Container Closure",
      "designation": [
        {
          "use": {
            "system": "http://snomed.info/sct",
            "code": "900000000000013009"
          },
          "value": "Flip-Top (Dispensing), Plastic"
        }
      ]
    },
    {
      "code": "C96129",
      "display": "Hinged Dispensing Plastic Container Closure",
      "designation": [
        {
          "use": {
            "system": "http://snomed.info/sct",
            "code": "900000000000013009"
          },
          "value": "Hinged (Dispensing), Plastic"
        }
      ]
    },
    {
      "code": "C96130",
      "display": "Linerless Plastic Container Closure",
      "designation": [
        {
          "use": {
            "system": "http://snomed.info/sct",
            "code": "900000000000013009"
          },
          "value": "Linerless, Plastic"
        }
      ]
    },
    {
      "code": "C96131",
      "display": "Pump Dispensing Plastic Container Closure",
      "designation": [
        {
          "use": {
            "system": "http://snomed.info/sct",
            "code": "900000000000013009"
          },
          "value": "Pump (Dispensing), Plastic"
        }
      ]
    },
    {
      "code": "C96132",
      "display": "Push-Pull Dispensing Plastic Container Closure",
      "designation": [
        {
          "use": {
            "system": "http://snomed.info/sct",
            "code": "900000000000013009"
          },
          "value": "Push-pull (Dispensing), Plastic"
        }
      ]
    },
    {
      "code": "C96133",
      "display": "Snap-On Cap Plastic Container Closure",
      "designation": [
        {
          "use": {
            "system": "http://snomed.info/sct",
            "code": "900000000000013009"
          },
          "value": "Snap-on Cap, Plastic"
        }
      ]
    },
    {
      "code": "C96134",
      "display": "Snip-Tip Dispensing Plastic Container Closure",
      "designation": [
        {
          "use": {
            "system": "http://snomed.info/sct",
            "code": "900000000000013009"
          },
          "value": "Snip-tip (Dispensing), Plastic"
        }
      ]
    },
    {
      "code": "C96135",
      "display": "Toggle-Swing Dispensing Plastic Container Closure",
      "designation": [
        {
          "use": {
            "system": "http://snomed.info/sct",
            "code": "900000000000013009"
          },
          "value": "Toggle-swing (Dispensing), Plastic"
        }
      ]
    },
    {
      "code": "C96136",
      "display": "Trigger Spray Dispensing Plastic Container Closure",
      "designation": [
        {
          "use": {
            "system": "http://snomed.info/sct",
            "code": "900000000000013009"
          },
          "value": "Trigger Sprayer (Dispensing), Plastic"
        }
      ]
    },
    {
      "code": "C96137",
      "display": "Twist Open/Close Dispensing Plastic Container Closure",
      "designation": [
        {
          "use": {
            "system": "http://snomed.info/sct",
            "code": "900000000000013009"
          },
          "value": "Twist Open/Close (Dispensing), Plastic"
        }
      ]
    },
    {
      "code": "C96138",
      "display": "Valved Dispensing Plastic Container Closure",
      "designation": [
        {
          "use": {
            "system": "http://snomed.info/sct",
            "code": "900000000000013009"
          },
          "value": "Valved (Dispensing), Plastic"
        }
      ]
    },
    {
      "code": "C96139",
      "display": "Stopper Container Closure",
      "designation": [
        {
          "use": {
            "system": "http://snomed.info/sct",
            "code": "900000000000013009"
          },
          "value": "Stopper"
        }
      ]
    },
    {
      "code": "C96140",
      "display": "Tie Container Closure",
      "designation": [
        {
          "use": {
            "system": "http://snomed.info/sct",
            "code": "900000000000013009"
          },
          "value": "Tie"
        }
      ]
    },
    {
      "code": "C123456",
      "display": "Hepatitis C mRNA Measurement"
    },
    {
      "code": "C185328",
      "display": "Stability Study Batch",
      "designation": [
        {
          "use": {
            "system": "http://snomed.info/sct",
            "code": "900000000000013009"
          },
          "value": "Stability Study"
        }
      ]
    },
    {
      "code": "C133990",
      "display": "Commercial Batch",
      "designation": [
        {
          "use": {
            "system": "http://snomed.info/sct",
            "code": "900000000000013009"
          },
          "value": "Commercial"
        }
      ]
    },
    {
      "code": "C133991",
      "display": "Development Batch",
      "designation": [
        {
          "use": {
            "system": "http://snomed.info/sct",
            "code": "900000000000013009"
          },
          "value": "Development"
        }
      ]
    }
  ]
}<|MERGE_RESOLUTION|>--- conflicted
+++ resolved
@@ -14,7 +14,6 @@
   "content": "fragment",
   "concept": [
     {
-<<<<<<< HEAD
       "code": "C102402",
       "display": "Intermediate Risk"
     },
@@ -545,10 +544,10 @@
     {
       "code": "C99750",
       "display": "London Deauville Criteria Point Scale 5"
-=======
+    },
+    {
       "code":"C49502",
       "display":"Drug Withdrawn"
->>>>>>> 5bf2f304
     },
     {
       "code": "C143283",
