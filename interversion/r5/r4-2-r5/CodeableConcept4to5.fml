﻿/// url = 'http://hl7.org/fhir/StructureMap/CodeableConcept4to5'
/// name = 'CodeableConcept4to5'
/// title = 'FML Conversion for CodeableConcept: R4 to R5'
/// status = 'active'

uses "http://hl7.org/fhir/4.0/StructureDefinition/string" alias stringR4 as source
uses "http://hl7.org/fhir/4.0/StructureDefinition/CodeableConcept" alias CodeableConceptR4 as source
uses "http://hl7.org/fhir/StructureDefinition/CodeableConcept" alias CodeableConceptR5 as target
<<<<<<< HEAD
uses "http://hl7.org/fhir/4.0/StructureDefinition/Coding" alias CodingR4 as source
uses "http://hl7.org/fhir/4.0/StructureDefinition/code" alias codeR4 as source
uses "http://hl7.org/fhir/StructureDefinition/Coding" alias CodingR5 as target
uses "http://hl7.org/fhir/StructureDefinition/code" alias codeR5 as target
=======
uses "http://hl7.org/fhir/StructureDefinition/CodeableReference" alias CodeableReferenceR5 as target
>>>>>>> 2236cb81

imports "http://hl7.org/fhir/StructureMap/*4to5"

group CodeableConcept(source src : CodeableConceptR4, target tgt : CodeableConceptR5) extends Element <<type+>> {
  src.coding -> tgt.coding;
  src.text -> tgt.text;
}

<<<<<<< HEAD
group CodeableConcept2Coding(source src : CodeableConceptR4, target tgt : CodingR5) extends Element <<types>> {
  src.coding as s -> tgt as t then Coding(s,t);
}

group Coding2CodeableConcept(source src : CodingR4, target tgt : CodeableConceptR5) extends Element <<types>> {
  src as s -> tgt.coding as t then Coding(s,t) "Coding";
}

group CodeableConcept2code(source src : CodeableConceptR4, target tgt : codeR5, source sysUrl : string) extends Element <<types>> {
  src.coding as s where s.system = sysUrl -> tgt then {
    s.code -> tgt.value;
  };
}

group code2CodeableConcept(source src : codeR4, target tgt : CodeableConceptR5, source sysUrl : string) extends Element <<types>> {
  src.value as s -> tgt.coding = create('Coding') as t, t.system = sysUrl, t.code = s;
=======
group CodeableConcept2CodeableReference(source src : CodeableConceptR4, target tgt : CodeableReferenceR5) extends Element <<type+>> {
  src.value as s -> tgt.concept as t then CodeableReferenceConcept(s,t);
}

group CodeableReferenceConcept(source src : CodeableConceptR4, target tgt : CodeableConceptR5) extends Element <<type+>> {
  src.coding -> tgt.coding;
  src.text -> tgt.text;
}

group string2CodeableConcept(source src : stringR4, target tgt : CodeableConceptR5) extends Element <<types>> {
  src.value as v -> tgt.text = v "string2CodeableConcept";
}

group string2CodeableReference(source src : stringR4, target tgt : CodeableReferenceR5) extends Element <<types>> {
  src.value as v -> tgt.text = v "string2CodeableReference";
>>>>>>> 2236cb81
}

<|MERGE_RESOLUTION|>--- conflicted
+++ resolved
@@ -1,60 +1,58 @@
-﻿/// url = 'http://hl7.org/fhir/StructureMap/CodeableConcept4to5'
-/// name = 'CodeableConcept4to5'
-/// title = 'FML Conversion for CodeableConcept: R4 to R5'
-/// status = 'active'
-
-uses "http://hl7.org/fhir/4.0/StructureDefinition/string" alias stringR4 as source
-uses "http://hl7.org/fhir/4.0/StructureDefinition/CodeableConcept" alias CodeableConceptR4 as source
-uses "http://hl7.org/fhir/StructureDefinition/CodeableConcept" alias CodeableConceptR5 as target
-<<<<<<< HEAD
-uses "http://hl7.org/fhir/4.0/StructureDefinition/Coding" alias CodingR4 as source
-uses "http://hl7.org/fhir/4.0/StructureDefinition/code" alias codeR4 as source
-uses "http://hl7.org/fhir/StructureDefinition/Coding" alias CodingR5 as target
-uses "http://hl7.org/fhir/StructureDefinition/code" alias codeR5 as target
-=======
-uses "http://hl7.org/fhir/StructureDefinition/CodeableReference" alias CodeableReferenceR5 as target
->>>>>>> 2236cb81
-
-imports "http://hl7.org/fhir/StructureMap/*4to5"
-
-group CodeableConcept(source src : CodeableConceptR4, target tgt : CodeableConceptR5) extends Element <<type+>> {
-  src.coding -> tgt.coding;
-  src.text -> tgt.text;
-}
-
-<<<<<<< HEAD
-group CodeableConcept2Coding(source src : CodeableConceptR4, target tgt : CodingR5) extends Element <<types>> {
-  src.coding as s -> tgt as t then Coding(s,t);
-}
-
-group Coding2CodeableConcept(source src : CodingR4, target tgt : CodeableConceptR5) extends Element <<types>> {
-  src as s -> tgt.coding as t then Coding(s,t) "Coding";
-}
-
-group CodeableConcept2code(source src : CodeableConceptR4, target tgt : codeR5, source sysUrl : string) extends Element <<types>> {
-  src.coding as s where s.system = sysUrl -> tgt then {
-    s.code -> tgt.value;
-  };
-}
-
-group code2CodeableConcept(source src : codeR4, target tgt : CodeableConceptR5, source sysUrl : string) extends Element <<types>> {
-  src.value as s -> tgt.coding = create('Coding') as t, t.system = sysUrl, t.code = s;
-=======
-group CodeableConcept2CodeableReference(source src : CodeableConceptR4, target tgt : CodeableReferenceR5) extends Element <<type+>> {
-  src.value as s -> tgt.concept as t then CodeableReferenceConcept(s,t);
-}
-
-group CodeableReferenceConcept(source src : CodeableConceptR4, target tgt : CodeableConceptR5) extends Element <<type+>> {
-  src.coding -> tgt.coding;
-  src.text -> tgt.text;
-}
-
-group string2CodeableConcept(source src : stringR4, target tgt : CodeableConceptR5) extends Element <<types>> {
-  src.value as v -> tgt.text = v "string2CodeableConcept";
-}
-
-group string2CodeableReference(source src : stringR4, target tgt : CodeableReferenceR5) extends Element <<types>> {
-  src.value as v -> tgt.text = v "string2CodeableReference";
->>>>>>> 2236cb81
-}
-
+/// url = 'http://hl7.org/fhir/StructureMap/CodeableConcept4to5'
+/// name = 'CodeableConcept4to5'
+/// title = 'FML Conversion for CodeableConcept: R4 to R5'
+/// status = 'active'
+
+// GG 7-Mar 2023: All OK
+
+uses "http://hl7.org/fhir/4.0/StructureDefinition/string" alias stringR4 as source
+uses "http://hl7.org/fhir/4.0/StructureDefinition/CodeableConcept" alias CodeableConceptR4 as source
+uses "http://hl7.org/fhir/StructureDefinition/CodeableConcept" alias CodeableConceptR5 as target
+uses "http://hl7.org/fhir/4.0/StructureDefinition/Coding" alias CodingR4 as source
+uses "http://hl7.org/fhir/4.0/StructureDefinition/code" alias codeR4 as source
+uses "http://hl7.org/fhir/StructureDefinition/Coding" alias CodingR5 as target
+uses "http://hl7.org/fhir/StructureDefinition/code" alias codeR5 as target
+uses "http://hl7.org/fhir/StructureDefinition/CodeableReference" alias CodeableReferenceR5 as target
+
+imports "http://hl7.org/fhir/StructureMap/*4to5"
+
+group CodeableConcept(source src : CodeableConceptR4, target tgt : CodeableConceptR5) extends Element <<type+>> {
+  src.coding -> tgt.coding;
+  src.text -> tgt.text;
+}
+
+group CodeableConcept2Coding(source src : CodeableConceptR4, target tgt : CodingR5) extends Element <<types>> {
+  src.coding as s -> tgt as t then Coding(s,t);
+}
+group CodeableConcept2CodeableReference(source src : CodeableConceptR4, target tgt : CodeableReferenceR5) extends Element <<type+>> {
+  src.value as s -> tgt.concept as t then CodeableReferenceConcept(s,t);
+}
+
+group CodeableReferenceConcept(source src : CodeableConceptR4, target tgt : CodeableConceptR5) extends Element <<type+>> {
+  src.coding -> tgt.coding;
+  src.text -> tgt.text;
+}
+
+group string2CodeableConcept(source src : stringR4, target tgt : CodeableConceptR5) extends Element <<types>> {
+  src.value as v -> tgt.text = v "string2CodeableConcept";
+}
+
+group string2CodeableReference(source src : stringR4, target tgt : CodeableReferenceR5) extends Element <<types>> {
+  src.value as v -> tgt.text = v "string2CodeableReference";
+}
+
+
+group Coding2CodeableConcept(source src : CodingR4, target tgt : CodeableConceptR5) extends Element <<types>> {
+  src as s -> tgt.coding as t then Coding(s,t) "Coding";
+}
+
+group CodeableConcept2code(source src : CodeableConceptR4, target tgt : codeR5, source sysUrl : string) extends Element <<types>> {
+  src.coding as s where s.system = sysUrl -> tgt then {
+    s.code -> tgt.value;
+  };
+}
+
+group code2CodeableConcept(source src : codeR4, target tgt : CodeableConceptR5, source sysUrl : string) extends Element <<types>> {
+  src.value as s -> tgt.coding = create('Coding') as t, t.system = sysUrl, t.code = s;
+}
+