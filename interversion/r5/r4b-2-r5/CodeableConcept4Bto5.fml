--- conflicted
+++ resolved
@@ -1,71 +1,61 @@
-﻿/// url = 'http://hl7.org/fhir/StructureMap/CodeableConcept4Bto5'
-/// name = 'CodeableConcept4Bto5'
-/// title = 'FML Conversion for CodeableConcept: R4B to R5'
-
-/// status = 'active'
-
-uses "http://hl7.org/fhir/4.3/StructureDefinition/string" alias stringR4B as source
-uses "http://hl7.org/fhir/4.3/StructureDefinition/CodeableConcept" alias CodeableConceptR4B as source
-uses "http://hl7.org/fhir/StructureDefinition/CodeableConcept" alias CodeableConceptR5 as target
-<<<<<<< HEAD
-uses "http://hl7.org/fhir/4.3/StructureDefinition/CodeableReference" alias CodeableReferenceR4B as source
-uses "http://hl7.org/fhir/StructureDefinition/CodeableReference" alias CodeableReferenceR5 as target
-uses "http://hl7.org/fhir/4.3/StructureDefinition/Coding" alias CodingR4B as source
-uses "http://hl7.org/fhir/4.3/StructureDefinition/code" alias codeR4B as source
-uses "http://hl7.org/fhir/StructureDefinition/Coding" alias CodingR5 as target
-uses "http://hl7.org/fhir/StructureDefinition/code" alias codeR5 as target
-=======
-uses "http://hl7.org/fhir/StructureDefinition/CodeableReference" alias CodeableReferenceR5 as target
->>>>>>> 2236cb81
-
-imports "http://hl7.org/fhir/StructureMap/*4Bto5"
-
-group CodeableConcept(source src : CodeableConceptR4B, target tgt : CodeableConceptR5) extends Element <<type+>> {
-  src.coding -> tgt.coding;
-  src.text -> tgt.text;
-}
-
-<<<<<<< HEAD
-group CodeableConcept2CodeableReference(source src : CodeableConceptR4B, target tgt : CodeableReferenceR5) extends Element <<types>> {
-  src as s -> tgt.concept as t then CodeableConcept(s,t) "concept";
-}
-
-group CodeableReference2CodeableConcept(source src : CodeableReferenceR4B, target tgt : CodeableConceptR5) extends Element <<types>> {
-  src.concept as s -> tgt then CodeableConcept(s, tgt);
-}
-
-group CodeableConcept2Coding(source src : CodeableConceptR4B, target tgt : CodingR5) extends Element <<types>> {
-  src.coding as s -> tgt as t then Coding(s,t);
-}
-
-group Coding2CodeableConcept(source src : CodingR4B, target tgt : CodeableConceptR5) extends Element <<types>> {
-  src as s -> tgt.coding as t then Coding(s,t) "Coding";
-}
-
-group CodeableConcept2code(source src : CodeableConceptR4B, target tgt : codeR5, source sysUrl : string) extends Element <<types>> {
-  src.coding as s where s.system = sysUrl -> tgt then {
-    s.code -> tgt.value;
-  };
-}
-
-group code2CodeableConcept(source src : codeR4B, target tgt : CodeableConceptR5, source sysUrl : string) extends Element <<types>> {
-  src.value as s -> tgt.coding = create('Coding') as t, t.system = sysUrl, t.code = s;
-=======
-group CodeableConcept2CodeableReference(source src : CodeableConceptR4B, target tgt : CodeableReferenceR5) extends Element <<type+>> {
-  src.value as s -> tgt.concept as t then CodeableReferenceConcept(s,t);
-}
-
-group CodeableReferenceConcept(source src : CodeableConceptR4B, target tgt : CodeableConceptR5) extends Element <<type+>> {
-  src.coding -> tgt.coding;
-  src.text -> tgt.text;
-}
-
-group string2CodeableConcept(source src : stringR4B, target tgt : CodeableConceptR5) extends Element <<types>> {
-  src.value as v -> tgt.text = v "string2CodeableConcept";
-}
-
-group string2CodeableReference(source src : stringR4B, target tgt : CodeableReferenceR5) extends Element <<types>> {
-  src.value as v -> tgt.text = v "string2CodeableReference";
->>>>>>> 2236cb81
-}
-
+/// url = 'http://hl7.org/fhir/StructureMap/CodeableConcept4Bto5'
+/// name = 'CodeableConcept4Bto5'
+/// title = 'FML Conversion for CodeableConcept: R4B to R5'
+
+/// status = 'active'
+
+uses "http://hl7.org/fhir/4.3/StructureDefinition/string" alias stringR4B as source
+uses "http://hl7.org/fhir/4.3/StructureDefinition/CodeableConcept" alias CodeableConceptR4B as source
+uses "http://hl7.org/fhir/StructureDefinition/CodeableConcept" alias CodeableConceptR5 as target
+uses "http://hl7.org/fhir/StructureDefinition/CodeableReference" alias CodeableReferenceR5 as target
+
+imports "http://hl7.org/fhir/StructureMap/*4Bto5"
+
+group CodeableConcept(source src : CodeableConceptR4B, target tgt : CodeableConceptR5) extends Element <<type+>> {
+  src.coding -> tgt.coding;
+  src.text -> tgt.text;
+}
+
+group CodeableConcept2CodeableReference(source src : CodeableConceptR4B, target tgt : CodeableReferenceR5) extends Element <<type+>> {
+  src.value as s -> tgt.concept as t then CodeableReferenceConcept(s,t);
+}
+group CodeableConcept2CodeableReference(source src : CodeableConceptR4B, target tgt : CodeableReferenceR5) extends Element <<types>> {
+  src as s -> tgt.concept as t then CodeableConcept(s,t) "concept";
+}
+
+group CodeableReferenceConcept(source src : CodeableConceptR4B, target tgt : CodeableConceptR5) extends Element <<type+>> {
+  src.coding -> tgt.coding;
+  src.text -> tgt.text;
+}
+
+group string2CodeableConcept(source src : stringR4B, target tgt : CodeableConceptR5) extends Element <<types>> {
+  src.value as v -> tgt.text = v "string2CodeableConcept";
+}
+
+group string2CodeableReference(source src : stringR4B, target tgt : CodeableReferenceR5) extends Element <<types>> {
+  src.value as v -> tgt.text = v "string2CodeableReference";
+}
+
+
+group CodeableReference2CodeableConcept(source src : CodeableReferenceR4B, target tgt : CodeableConceptR5) extends Element <<types>> {
+  src.concept as s -> tgt then CodeableConcept(s, tgt);
+}
+
+group CodeableConcept2Coding(source src : CodeableConceptR4B, target tgt : CodingR5) extends Element <<types>> {
+  src.coding as s -> tgt as t then Coding(s,t);
+}
+
+group Coding2CodeableConcept(source src : CodingR4B, target tgt : CodeableConceptR5) extends Element <<types>> {
+  src as s -> tgt.coding as t then Coding(s,t) "Coding";
+}
+
+group CodeableConcept2code(source src : CodeableConceptR4B, target tgt : codeR5, source sysUrl : string) extends Element <<types>> {
+  src.coding as s where s.system = sysUrl -> tgt then {
+    s.code -> tgt.value;
+  };
+}
+
+group code2CodeableConcept(source src : codeR4B, target tgt : CodeableConceptR5, source sysUrl : string) extends Element <<types>> {
+  src.value as s -> tgt.coding = create('Coding') as t, t.system = sysUrl, t.code = s;
+}
+